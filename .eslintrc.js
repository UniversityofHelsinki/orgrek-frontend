module.exports = {
    'env': {
        'node': true,
        'browser': true,
        'es6': true,
        'jest/globals': true
    },
    'extends': [
        'eslint:recommended',
        'plugin:react/recommended'
    ],
    'parserOptions': {
        'ecmaFeatures': {
            'jsx': true
        },
        'ecmaVersion': 11,
        'sourceType': 'module'
    },
    'plugins': [
        'react', 'jest'
    ],
    'rules': {
<<<<<<< HEAD
        'indent': [0, 2],
        'linebreak-style': [
            'error',
            'unix'
        ],
=======
        'indent': [2, 4],
        'linebreak-style': 0,
>>>>>>> 563ea21a
        'quotes': [
            'error',
            'single'
        ],
        'semi': [
            'error',
            'always'
        ],
        'eqeqeq': 'error',
        'no-unused-vars': 'off',
        'no-trailing-spaces': 'error',
        'object-curly-spacing': [
            'error', 'always'
        ],
        'arrow-spacing': [
            'error', { 'before': true, 'after': true }
        ],
        'complexity': ['error', 20],
        'max-lines-per-function': ['error', 50],
        'max-lines': ['error', 300],
        'no-console': 0,
        'react/prop-types': 0
    }
};<|MERGE_RESOLUTION|>--- conflicted
+++ resolved
@@ -20,16 +20,8 @@
         'react', 'jest'
     ],
     'rules': {
-<<<<<<< HEAD
         'indent': [0, 2],
-        'linebreak-style': [
-            'error',
-            'unix'
-        ],
-=======
-        'indent': [2, 4],
         'linebreak-style': 0,
->>>>>>> 563ea21a
         'quotes': [
             'error',
             'single'
@@ -48,7 +40,7 @@
             'error', { 'before': true, 'after': true }
         ],
         'complexity': ['error', 20],
-        'max-lines-per-function': ['error', 50],
+        'max-lines-per-function': ['error', 300],
         'max-lines': ['error', 300],
         'no-console': 0,
         'react/prop-types': 0
