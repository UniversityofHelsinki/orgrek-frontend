--- conflicted
+++ resolved
@@ -4,16 +4,34 @@
     selectedHierarchy: undefined,
     defaultHierarchy: 'talous',
     selectableHierarchies: [],
-<<<<<<< HEAD
+    treeWithAllHierarchies : {},
     selectedHierarchies: [],
-=======
-    treeWithAllHierarchies : {}
->>>>>>> 84bdee03
 };
 
 const treeReducer = (state = initialState, action) => {
     switch (action.type) {
-<<<<<<< HEAD
+        case 'SUCCESS_API_GET_TREE':
+            return {
+                ...state,
+                tree: action.payload
+            };
+        case 'SUCCESS_API_GET_SELECTABLE_HIERARCHIES':
+            return {
+                ...state,
+                selectableHierarchies: action.payload
+            };
+        case 'SWITCH_HIERARCHY':
+            return {
+                ...state,
+                selectedHierarchy: action.payload
+            };
+        case 'SUCCESS_API_GET_TREE_WITH_ALL_HIERARCHIES':
+            return {
+                ...state,
+                treeWithAllHierarchies: action.payload
+            };
+        default:
+            return state;
     case 'SUCCESS_API_GET_TREE':
         return {
             ...state,
@@ -36,30 +54,6 @@
         };
     default:
         return state;
-=======
-        case 'SUCCESS_API_GET_TREE':
-            return {
-                ...state,
-                tree: action.payload
-            };
-        case 'SUCCESS_API_GET_SELECTABLE_HIERARCHIES':
-            return {
-                ...state,
-                selectableHierarchies: action.payload
-            };
-        case 'SWITCH_HIERARCHY':
-            return {
-                ...state,
-                selectedHierarchy: action.payload
-            };
-        case 'SUCCESS_API_GET_TREE_WITH_ALL_HIERARCHIES':
-            return {
-                ...state,
-                treeWithAllHierarchies: action.payload
-            };
-        default:
-            return state;
->>>>>>> 84bdee03
     }
 };
 
