import {
  mockGetNameAttributes,
  mockGetSectionTypeAttributes,
  mockPutNameAttributes,
  withMockStore,
} from '../../../mockStore';
import NameSection from '../../../components/nodeDetails/NameSection';
import { expect } from '@storybook/jest';
import { userEvent, waitFor, within } from '@storybook/testing-library';

const nodeId = '1';

const data = [
  {
    id: 4899999926,
    key: 'name_fi',
    value: 'Tietotekniikkaratkaisut 1',
    startDate: '1970-01-01',
    endDate: '1999-12-31',
    isNew: false,
    deleted: false,
  },
  {
    id: 48111122,
    key: 'name_sv',
    value: 'Datatekniklösningar',
    startDate: '1970-01-01',
    endDate: null,
    isNew: false,
    deleted: false,
  },
  {
    id: 480021,
    key: 'name_en',
    value: 'IT Solutions 1',
    startDate: '1970-01-01',
    endDate: '1999-12-31',
    isNew: false,
    deleted: false,
  },
  {
    id: 4856726,
    key: 'name_fi',
    value: 'Tietotekniikkaratkaisut 2',
    startDate: '2000-01-01',
    endDate: '2022-12-31',
    isNew: false,
    deleted: false,
  },
  {
    id: 44821,
    key: 'name_en',
    value: 'IT Solutions 2',
    startDate: '2000-01-01',
    endDate: '2022-12-31',
    isNew: false,
    deleted: false,
  },
  {
    id: 48246,
    key: 'name_fi',
    value: 'Tietotekniikkaratkaisut 3',
    startDate: '2023-01-01',
    endDate: null,
    isNew: false,
    deleted: false,
  },
  {
    id: 4821989,
    key: 'name_en',
    value: 'IT Solutions 3',
    startDate: '2023-01-01',
    endDate: null,
    isNew: false,
    deleted: false,
  },
];

const sectionTypeData = [
  {
    id: 14,
    section: 'names',
    attr: 'name_fi',
  },
  {
    id: 15,
    section: 'names',
    attr: 'name_sv',
  },
  {
    id: 16,
    section: 'names',
    attr: 'name_en',
  },
];

export default {
  component: NameSection,
  parameters: {
    reactRouter: {
      searchParams: {
        uid: nodeId,
      },
    },
  },
};

export const Default = {
  parameters: {
    msw: {
      handlers: [
        mockGetNameAttributes(nodeId, data),
<<<<<<< HEAD
        mockPutNameAttributes(nodeId),
=======
        mockPutNameAttributes(),
        mockGetSectionTypeAttributes('names', sectionTypeData),
>>>>>>> 6b8e6048
      ],
    },
  },
  decorators: [withMockStore()],
};

export const Empty = {
  parameters: {
    msw: {
      handlers: [
        mockGetNameAttributes(nodeId, []),
<<<<<<< HEAD
        mockPutNameAttributes(nodeId),
=======
        mockPutNameAttributes(),
        mockGetSectionTypeAttributes('names', sectionTypeData),
>>>>>>> 6b8e6048
      ],
    },
  },
  decorators: [withMockStore()],
};

export const ShowHistory = {
  parameters: {
    msw: {
      handlers: [
        mockGetNameAttributes(nodeId, data),
<<<<<<< HEAD
        mockPutNameAttributes(nodeId),
=======
        mockPutNameAttributes(),
        mockGetSectionTypeAttributes('names', sectionTypeData),
>>>>>>> 6b8e6048
      ],
    },
  },
  decorators: [
    withMockStore({
      nvrd: {
        showHistory: true,
      },
    }),
  ],
};

export const EditMode = {
  ...Default,
  play: async ({ canvasElement }) => {
    const canvas = within(canvasElement);

    await waitFor(async () => {
      await expect(canvas.getByTestId('editButton')).toBeInTheDocument();
    });

    await userEvent.click(canvas.getByTestId('editButton'));
  },
};

export const Modified = {
  ...EditMode,
  play: async (context) => {
    await EditMode.play(context);

    const canvas = within(context.canvasElement);

    await userEvent.type(canvas.getAllByRole('textbox')[2], '31.12.2023');
  },
};<|MERGE_RESOLUTION|>--- conflicted
+++ resolved
@@ -110,12 +110,8 @@
     msw: {
       handlers: [
         mockGetNameAttributes(nodeId, data),
-<<<<<<< HEAD
         mockPutNameAttributes(nodeId),
-=======
-        mockPutNameAttributes(),
         mockGetSectionTypeAttributes('names', sectionTypeData),
->>>>>>> 6b8e6048
       ],
     },
   },
@@ -127,12 +123,8 @@
     msw: {
       handlers: [
         mockGetNameAttributes(nodeId, []),
-<<<<<<< HEAD
         mockPutNameAttributes(nodeId),
-=======
-        mockPutNameAttributes(),
         mockGetSectionTypeAttributes('names', sectionTypeData),
->>>>>>> 6b8e6048
       ],
     },
   },
@@ -144,12 +136,8 @@
     msw: {
       handlers: [
         mockGetNameAttributes(nodeId, data),
-<<<<<<< HEAD
         mockPutNameAttributes(nodeId),
-=======
-        mockPutNameAttributes(),
         mockGetSectionTypeAttributes('names', sectionTypeData),
->>>>>>> 6b8e6048
       ],
     },
   },
