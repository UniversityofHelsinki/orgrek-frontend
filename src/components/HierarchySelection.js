import * as React from 'react';
import Autocomplete, { createFilterOptions } from '@mui/material/Autocomplete';
import CheckBoxOutlineBlankIcon from '@mui/icons-material/CheckBoxOutlineBlank';
import CheckBoxIcon from '@mui/icons-material/CheckBox';
import CloseIcon from '@mui/icons-material/Close';
import TextField from '@mui/material/TextField';
import { connect, useDispatch } from 'react-redux';
import { useTranslation } from 'react-i18next';
<<<<<<< HEAD
import { Checkbox, createTheme, ThemeProvider, useTheme } from '@mui/material';
import useHierarchies from '../hooks/useHierarchies';
import { getMUICoreLocale } from '../utils/languageUtils';

const icon = <CheckBoxOutlineBlankIcon fontSize="small" />;
const checkedIcon = <CheckBoxIcon fontSize="small" />;
=======
import { Checkbox, Chip } from '@mui/material';
import useHierarchies from '../hooks/useHierarchies';
import { useState } from 'react';
import fieldComparator from './admin/fieldComparator';
>>>>>>> 64d1a139

const HierarchySelection = (props) => {
  const { t, i18n } = useTranslation();

  const [hierarchies, setHierarchies] = useHierarchies();
  const [menuOpen, setMenuOpen] = useState(false);

  const iterate = (hierarchyList) => {
    let selectedHierarchies = [];
    for (const hierarchy of hierarchyList) {
      selectedHierarchies.push(hierarchy.value ? hierarchy.value : hierarchy);
    }
    return selectedHierarchies.join(',');
  };

  if (props.selectableHierarchies?.length > 0) {
    const selectableHierarchiesList = props.selectableHierarchies
      .map((v) => ({
        value: v,
        label: t(v),
      }))
      .sort((a, b) =>
        t(a.label).toLowerCase() > t(b.label).toLowerCase() ? 1 : -1
      );

    let selectedHierarchies = hierarchies;

    const handleToggleOption = (selectedOptions) =>
      (selectedHierarchies = selectedOptions);

    const allSelected =
      selectedHierarchies.length === selectableHierarchiesList.length;

    const handleClearOptions = () =>
      (selectedHierarchies = props.defaultHierarchy);

    const handleSelectAll = (isSelected) => {
      if (isSelected) {
        selectedHierarchies = iterate(selectableHierarchiesList);
      } else {
        handleClearOptions();
      }
    };

    const handleToggleSelectAll = () => {
      handleSelectAll && handleSelectAll(!allSelected);
    };

    const changeSelected = (event, hierarchies, reason) => {
      if (hierarchies.find((option) => option.value === 'select-all')) {
        handleToggleSelectAll();
      } else if (hierarchies.find((option) => option.value !== 'select-all')) {
        handleToggleOption && handleToggleOption(hierarchies);
        selectedHierarchies = iterate(selectedHierarchies);
      } else {
        selectedHierarchies = props.defaultHierarchy;
      }
      setHierarchies(selectedHierarchies.split(','));
    };

    const filter = createFilterOptions();

    const optionRenderer = (props, option, { selected }) => {
      const selectAllProps =
        option.value === 'select-all' // To control the state of 'select-all' checkbox
          ? { checked: allSelected }
          : {};
      return (
        <li {...props} aria-label={option.label}>
          <Checkbox
            color="primary"
            icon={<CheckBoxOutlineBlankIcon fontSize="small" />}
            checkedIcon={<CheckBoxIcon fontSize="small" />}
            checked={selected}
            {...selectAllProps}
          />
          {option.label}
        </li>
      );
    };

    const theme = useTheme();
    const themeWithLocale = createTheme(theme, getMUICoreLocale(i18n.language));

    return (
<<<<<<< HEAD
      <ThemeProvider theme={themeWithLocale}>
        <Autocomplete
          multiple
          size={props.size}
          limitTags={props.limitTags}
          id="hierarchy-selection"
          disableCloseOnSelect
          options={selectableHierarchiesList}
          isOptionEqualToValue={(option, value) => option.value === value.value}
          getOptionLabel={(option) => option.label}
          value={selectedHierarchies.map((v) => ({ value: v, label: t(v) }))}
          onChange={changeSelected}
          ChipProps={{ deleteIcon: <CloseIcon /> }}
          filterOptions={(options, params) => {
            const filtered = filter(options, params);
            return [
              { value: 'select-all', label: t('select_all_none') },
              ...filtered,
            ];
          }}
          renderOption={optionRenderer}
          renderInput={(params) => (
            <TextField
              id="search"
              {...params}
              label={t('units')}
              placeholder=""
            />
          )}
        />
      </ThemeProvider>
=======
      <Autocomplete
        multiple
        size={props.size}
        id="hierarchy-selection"
        disableCloseOnSelect
        openText={t('hierarchySelection.openText')}
        closeText={t('hierarchySelection.closeText')}
        clearText={t('hierarchySelection.clearText')}
        options={selectableHierarchiesList.sort(fieldComparator('label'))}
        isOptionEqualToValue={(option, value) => option.value === value.value}
        getOptionLabel={(option) => option.label}
        value={selectedHierarchies.map((v) => ({ value: v, label: t(v) }))}
        onChange={changeSelected}
        filterOptions={(options, params) => {
          const filtered = filter(options, params);
          return [
            { value: 'select-all', label: t('select_all_none') },
            ...filtered,
          ];
        }}
        onOpen={() => setMenuOpen(true)}
        onClose={() => setMenuOpen(false)}
        renderOption={optionRenderer}
        renderInput={(params) => (
          <TextField
            id="search"
            {...params}
            label={t('units')}
            placeholder=""
          />
        )}
        renderTags={(tags, getTagProps) => {
          const hiddenCount = Math.max(tags.length - props.limitTags, 0);
          return (
            <div
              style={{
                display: 'flex',
                textOverflow: 'ellipsis',
                flexWrap: menuOpen ? 'wrap' : 'initial',
                maxWidth: '77%',
              }}
            >
              {tags.map(
                (option, index) =>
                  (menuOpen || index + 1 <= props.limitTags) && (
                    <Chip
                      title={option.label}
                      size="small"
                      key={option.value}
                      label={option.label}
                      aria-label={option.label}
                      deleteIcon={<CloseIcon />}
                      {...getTagProps({ index })}
                      sx={{
                        minWidth: menuOpen ? 'initial' : '0',
                      }}
                    />
                  )
              )}
              {!menuOpen && hiddenCount > 0 && (
                <span style={{ marginLeft: '10px', alignSelf: 'center' }}>
                  +{hiddenCount}
                </span>
              )}
            </div>
          );
        }}
      />
>>>>>>> 64d1a139
    );
  }
  return <></>;
};

export const dropDownSwitchValueCall = (data) => {
  return {
    type: 'SWITCH_HIERARCHY',
    payload: data,
  };
};

const mapStateToProps = (state) => ({
  selectedHierarchy: state.tree.selectedHierarchy,
  selectableHierarchies: state.tree.selectableHierarchies,
  defaultHierarchy: state.tree.defaultHierarchy,
});

export default connect(mapStateToProps)(HierarchySelection);<|MERGE_RESOLUTION|>--- conflicted
+++ resolved
@@ -6,19 +6,20 @@
 import TextField from '@mui/material/TextField';
 import { connect, useDispatch } from 'react-redux';
 import { useTranslation } from 'react-i18next';
-<<<<<<< HEAD
-import { Checkbox, createTheme, ThemeProvider, useTheme } from '@mui/material';
+import {
+  Chip,
+  Checkbox,
+  createTheme,
+  ThemeProvider,
+  useTheme,
+} from '@mui/material';
 import useHierarchies from '../hooks/useHierarchies';
+import { useState } from 'react';
+import fieldComparator from './admin/fieldComparator';
 import { getMUICoreLocale } from '../utils/languageUtils';
 
 const icon = <CheckBoxOutlineBlankIcon fontSize="small" />;
 const checkedIcon = <CheckBoxIcon fontSize="small" />;
-=======
-import { Checkbox, Chip } from '@mui/material';
-import useHierarchies from '../hooks/useHierarchies';
-import { useState } from 'react';
-import fieldComparator from './admin/fieldComparator';
->>>>>>> 64d1a139
 
 const HierarchySelection = (props) => {
   const { t, i18n } = useTranslation();
@@ -104,20 +105,20 @@
     const themeWithLocale = createTheme(theme, getMUICoreLocale(i18n.language));
 
     return (
-<<<<<<< HEAD
       <ThemeProvider theme={themeWithLocale}>
         <Autocomplete
           multiple
           size={props.size}
-          limitTags={props.limitTags}
           id="hierarchy-selection"
           disableCloseOnSelect
-          options={selectableHierarchiesList}
+          openText={t('hierarchySelection.openText')}
+          closeText={t('hierarchySelection.closeText')}
+          clearText={t('hierarchySelection.clearText')}
+          options={selectableHierarchiesList.sort(fieldComparator('label'))}
           isOptionEqualToValue={(option, value) => option.value === value.value}
           getOptionLabel={(option) => option.label}
           value={selectedHierarchies.map((v) => ({ value: v, label: t(v) }))}
           onChange={changeSelected}
-          ChipProps={{ deleteIcon: <CloseIcon /> }}
           filterOptions={(options, params) => {
             const filtered = filter(options, params);
             return [
@@ -125,6 +126,8 @@
               ...filtered,
             ];
           }}
+          onOpen={() => setMenuOpen(true)}
+          onClose={() => setMenuOpen(false)}
           renderOption={optionRenderer}
           renderInput={(params) => (
             <TextField
@@ -134,78 +137,44 @@
               placeholder=""
             />
           )}
+          renderTags={(tags, getTagProps) => {
+            const hiddenCount = Math.max(tags.length - props.limitTags, 0);
+            return (
+              <div
+                style={{
+                  display: 'flex',
+                  textOverflow: 'ellipsis',
+                  flexWrap: menuOpen ? 'wrap' : 'initial',
+                  maxWidth: '77%',
+                }}
+              >
+                {tags.map(
+                  (option, index) =>
+                    (menuOpen || index + 1 <= props.limitTags) && (
+                      <Chip
+                        title={option.label}
+                        size="small"
+                        key={option.value}
+                        label={option.label}
+                        aria-label={option.label}
+                        deleteIcon={<CloseIcon />}
+                        {...getTagProps({ index })}
+                        sx={{
+                          minWidth: menuOpen ? 'initial' : '0',
+                        }}
+                      />
+                    )
+                )}
+                {!menuOpen && hiddenCount > 0 && (
+                  <span style={{ marginLeft: '10px', alignSelf: 'center' }}>
+                    +{hiddenCount}
+                  </span>
+                )}
+              </div>
+            );
+          }}
         />
       </ThemeProvider>
-=======
-      <Autocomplete
-        multiple
-        size={props.size}
-        id="hierarchy-selection"
-        disableCloseOnSelect
-        openText={t('hierarchySelection.openText')}
-        closeText={t('hierarchySelection.closeText')}
-        clearText={t('hierarchySelection.clearText')}
-        options={selectableHierarchiesList.sort(fieldComparator('label'))}
-        isOptionEqualToValue={(option, value) => option.value === value.value}
-        getOptionLabel={(option) => option.label}
-        value={selectedHierarchies.map((v) => ({ value: v, label: t(v) }))}
-        onChange={changeSelected}
-        filterOptions={(options, params) => {
-          const filtered = filter(options, params);
-          return [
-            { value: 'select-all', label: t('select_all_none') },
-            ...filtered,
-          ];
-        }}
-        onOpen={() => setMenuOpen(true)}
-        onClose={() => setMenuOpen(false)}
-        renderOption={optionRenderer}
-        renderInput={(params) => (
-          <TextField
-            id="search"
-            {...params}
-            label={t('units')}
-            placeholder=""
-          />
-        )}
-        renderTags={(tags, getTagProps) => {
-          const hiddenCount = Math.max(tags.length - props.limitTags, 0);
-          return (
-            <div
-              style={{
-                display: 'flex',
-                textOverflow: 'ellipsis',
-                flexWrap: menuOpen ? 'wrap' : 'initial',
-                maxWidth: '77%',
-              }}
-            >
-              {tags.map(
-                (option, index) =>
-                  (menuOpen || index + 1 <= props.limitTags) && (
-                    <Chip
-                      title={option.label}
-                      size="small"
-                      key={option.value}
-                      label={option.label}
-                      aria-label={option.label}
-                      deleteIcon={<CloseIcon />}
-                      {...getTagProps({ index })}
-                      sx={{
-                        minWidth: menuOpen ? 'initial' : '0',
-                      }}
-                    />
-                  )
-              )}
-              {!menuOpen && hiddenCount > 0 && (
-                <span style={{ marginLeft: '10px', alignSelf: 'center' }}>
-                  +{hiddenCount}
-                </span>
-              )}
-            </div>
-          );
-        }}
-      />
->>>>>>> 64d1a139
     );
   }
   return <></>;
