--- conflicted
+++ resolved
@@ -12,11 +12,7 @@
             props.onFetchTree(props.selectedHierarchy, props.selectedDay);
         }
         // eslint-disable-next-line
-<<<<<<< HEAD
-    }, [props.selectedHierarchy, i18n.language]);
-=======
-    }, [props.selectedHierarchy, props.selectedDay]);
->>>>>>> 4b1cd420
+    }, [props.selectedHierarchy, props.selectedDay, i18n.language]);
 
     return (
         <div data-testid='tree'>
