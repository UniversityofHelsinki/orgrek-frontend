--- conflicted
+++ resolved
@@ -69,19 +69,11 @@
         const renderDateComponent = (elem) => {
             return (
                 <Row>
-<<<<<<< HEAD
                     <Col md="4">
                         <ChooseDate validity={props.heading === 'valid_dates'}  field={'startDate'} elem={elem}
                                     onDateChange={props.onDateChange}/>
                     </Col>
                     <Col md="4">
-=======
-                    <Col md="auto">
-                        <ChooseDate validity={props.heading === 'valid_dates'} field={'startDate'} elem={elem}
-                                    onDateChange={props.onDateChange}/>
-                    </Col>
-                    <Col md="auto">
->>>>>>> e5e33b83
                         <ChooseDate validity={props.heading === 'valid_dates'} field={'endDate'} elem={elem}
                                     onDateChange={props.onDateChange}/>
                     </Col>
@@ -96,13 +88,8 @@
             return (
                 <tr key={ index }>
                     <td>{ t(elem.key) }</td>
-<<<<<<< HEAD
-                    <td width="20%">
-                        { isEditMode(elem) ? renderUnitDropDownOrInputField(elem) : t(elem.value) }
-=======
                     <td>
                         { isEditMode(elem) ? showHideElementBasedOnMode(elem) : t(elem.value) }
->>>>>>> e5e33b83
                     </td>
 
                     { props.hasValidity ?
