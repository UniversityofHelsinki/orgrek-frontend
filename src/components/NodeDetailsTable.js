--- conflicted
+++ resolved
@@ -6,18 +6,12 @@
 import styled from 'styled-components';
 import { fetchNode } from '../actions/nodeAction';
 import ChooseDate from './ChooseDate';
+import UnitDropDown from './UnitDropDown';
 
 const ListLink = styled.a`
   text-decoration: none;
   color: #337ab7;
 `;
-
-<<<<<<< HEAD
-import {
-    fetchNode
-} from '../actions/nodeAction';
-import ChooseDate from './ChooseDate';
-import UnitDropDown from './UnitDropDown';
 
 const NodeDetailsTable = (props) => {
     const { t, i18n } = useTranslation();
@@ -65,69 +59,6 @@
 
                         { props.hasValidity ?
                             <td>
-=======
-const NodeDetailsTable = (props) => {
-    const { t, i18n } = useTranslation();
-    const lang = i18n.language;
-
-    useEffect(() => {
-    }, [props.edit]);
-
-    const renderTableHeader = () => {
-        return (
-            <tr key={props.heading}>
-                {props.tableLabels ? props.tableLabels.map((label) => {
-                    return <th key={props.heading + label}>{t(label)}</th>;
-                }) : <></>
-                }
-                {props.hasValidity && props.tableLabels.length !== 0 ?
-                    <th key={props.heading + 'valid'}>{t('valid_dates')}</th> : <></>}
-            </tr>
-        );
-    };
-
-    const doEdit = (key) => {
-        return key !== 'unique_id';//Yksilöivä tunniste should not be edited
-    };
-
-    const renderTableData = () => {
-        return props.contentData ? (props.dataFilter ? props.dataFilter(props.contentData) : props.contentData).map((elem, index) => {
-            if (props.type === 'key-value') {
-                return (
-                    <tr key={index}>
-                        <td>{t(elem.key)}</td>
-                        <td>
-                            {props.edit && props.fullname === false &&  doEdit(elem.key) ?
-                                <> {/* edit mode */}
-                                    <Form.Control name='value' value={elem.value} onChange={(e) => props.onValueChange(e, elem)} />
-                                </>
-                                : t(elem.value)} {/* show mode */}
-                        </td>
-                        {props.hasValidity ?
-                            <td>
-                                {props.edit && props.fullname === false &&  doEdit(elem.key) ?
-                                    <Row> {/* edit mode */}
-                                        <Col md="auto">
-                                            <ChooseDate field={'startDate'} elem={elem} onDateChange={props.onDateChange} />
-                                        </Col>
-                                        <Col md="auto">
-                                            <ChooseDate field={'endDate'} elem={elem} onDateChange={props.onDateChange} />
-                                        </Col>
-                                    </Row>
-                                    : t(showValidity(elem.startDate, elem.endDate, i18n, t))} {/* show mode */}
-                            </td> : <></>}
-                    </tr>);
-            }
-
-            if (props.type === 'node-hierarchy') {
-                return (<React.Fragment key={elem.id}>
-                        <tr>
-                            <td onClick={() => props.onNodeSelection(elem)}>
-                                <ListLink href="#">
-                                    {elem.fullName}
-                                </ListLink></td>
-                            {elem.hierarchies.length > 0 &&
->>>>>>> 27a12956
                                 <>
                                     { props.edit && props.fullname === false && doEdit(elem.key) ?
                                         <Row> {/* edit mode */ }
@@ -160,7 +91,6 @@
                                     </>
                                 }
                             </tr>
-<<<<<<< HEAD
                             { elem.hierarchies.slice(1).map((hierarchy, i) =>
                                 <tr key={ i }>
                                     <td></td>
@@ -200,51 +130,6 @@
                 </Table>
             </>
         );
-=======
-                        )}
-                    </React.Fragment>
-                );
-            }
-
-            if (props.type === 'name-validity') {
-                return (
-                    <tr key={elem.id}>
-                        <td onClick={() => props.onNodeSelection(elem)}>
-                            <ListLink href="#">
-                                {elem.fullName}
-                            </ListLink></td>
-                        <td>{showValidity(elem.startDate, elem.endDate, i18n, t)}</td>
-                        <td>{showValidity(elem.edgeStartDate, elem.edgeEndDate, i18n, t)}</td>
-                    </tr>
-                );
-            }
-        }) : null;
-    };
-
-    return (
-        <>
-            <h4>{t(props.heading)}</h4>
-            <Table id={props.heading} size="sm" data-testid='node-details-table'>
-                <thead>
-                {renderTableHeader()}
-                </thead>
-                <tbody>
-                {renderTableData()}
-                </tbody>
-                {/*<>{props.edit ? <tfoot><Button size="sm" onClick= {(e) => props.addNewrow(e)}>{t('edit_mode_add_row_button')}</Button></tfoot> :  <></> }</>*/}
-            </Table>
-        </>
-    );
-};
-
-const mapStateToProps = state => ({
-    edit : state.editModeReducer.edit
-});
-
-const mapDispatchToProps = (dispatch, ownProps) => ({
-    onNodeSelection: (elem) => {
-        dispatch(fetchNode(elem.uniqueId));
->>>>>>> 27a12956
     }
     ;
 
