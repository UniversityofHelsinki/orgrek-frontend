--- conflicted
+++ resolved
@@ -8,7 +8,13 @@
 } from '../actions/utilAction';
 import { Table } from 'react-bootstrap';
 import { connect } from 'react-redux';
-<<<<<<< HEAD
+import styled from 'styled-components';
+
+const ListLink = styled.a`
+  text-decoration: none;
+  color: #337ab7;
+`;
+
 import {
     fetchNode,
     fetchNodeAttributes, fetchNodeAttributesFuture,
@@ -22,17 +28,6 @@
     fetchNodeParents, fetchNodeParentsFuture,
     fetchNodeParentsHistory
 } from '../actions/hierarchyAction';
-=======
-import { fetchNode, fetchNodeAttributes, fetchNodePredecessors, fetchNodeSuccessors } from '../actions/nodeAction';
-import { fetchNodeChildren, fetchNodeParents } from '../actions/hierarchyAction';
-import styled from 'styled-components';
-
-const ListLink = styled.a`
-  text-decoration: none;
-  color: #337ab7;
-`;
-
->>>>>>> 1143b3d0
 
 const NodeDetailsTable = (props) => {
     const { t, i18n } = useTranslation();
@@ -64,13 +59,8 @@
 
             if (props.type === 'node-hierarchy') {
                 return (<><tr key={elem.node.id}>
-<<<<<<< HEAD
                     <td onClick={() => props.onNodeSelection(elem.node.unique_id, props.showHistory, props.showComing)}>
-                        <a className='list-node-link' href="#">
-=======
-                    <td onClick={() => props.onNodeSelection(elem.node.unique_id)}>
                         <ListLink href="#">
->>>>>>> 1143b3d0
                             {showHierarchyDisplayNameByLanguage(elem, lang) ? showHierarchyDisplayNameByLanguage(elem, lang) : elem.node.name}
                         </ListLink></td>
                     <td>{commaSepWithTranslate(elem.hierarchies, t)}</td>
@@ -83,13 +73,8 @@
 
             if (props.type === 'name-validity') {
                 return (<tr key={elem.nodeEdgeHistoryWrapper.id}>
-<<<<<<< HEAD
                     <td onClick={() => props.onNodeSelection(elem.nodeEdgeHistoryWrapper.unique_id, props.showHistory, props.showComing)}>
-                        <a className='list-node-link' href="#">
-=======
-                    <td onClick={() => props.onNodeSelection(elem.nodeEdgeHistoryWrapper.unique_id)}>
                         <ListLink href="#">
->>>>>>> 1143b3d0
                             {showHierarchyDisplayNameByLanguage(elem, lang) ? showHierarchyDisplayNameByLanguage(elem, lang) : elem.nodeEdgeHistoryWrapper.name }
                         </ListLink></td>
                     <td>{showValidity(elem.nodeEdgeHistoryWrapper.startDate, elem.nodeEdgeHistoryWrapper.endDate, i18n, t)}</td>
