--- conflicted
+++ resolved
@@ -6,13 +6,8 @@
 
 
     return (
-<<<<<<< HEAD
-        <div className="hierarchyContainer">
-            <Dropdown menuItems={['talous', 'opetus']} />
-=======
         <div className="hierarcyContainer">
             <Dropdown/>
->>>>>>> 563ea21a
             <Tree/>
         </div>
     );
