import React, { useEffect } from 'react';
import { connect } from 'react-redux';
import Tree from './Tree';
import TreeSearch from './TreeSearch';
import SelectDate from './SelectDate';
import { fetchSelectableHierarchies } from '../actions/treeAction';
import { Container, Row, Col } from 'react-bootstrap';
import { useTranslation } from 'react-i18next';
<<<<<<< HEAD
import MultiSelectHierarchies from './MultiSelectHierarchies';
import ReviewDate from './ReviewDate';
=======
import HierarchySelection from './HierarchySelection';
>>>>>>> 6d4b6918

const Hierarchy = (props) => {
  useEffect(() => {
    props.fetchSelectableHierarchies();
  }, []);

  const { t, i18n } = useTranslation();
  return (
    <div className="left-side">
      <Container>
        <Row>
          <h3 id={'main-content'}>
            <label htmlFor="hierarchy-selection" id="hierarchy-selection-label">
              {t('units')}
            </label>
          </h3>
          <Col>
            <HierarchySelection />
          </Col>
        </Row>
        <Row>
          <h4>{t('display_date')}</h4>
          <SelectDate />
          <ReviewDate />
        </Row>
        <Row>
          <h4>{t('search_by_name_or_code')}</h4>
          <TreeSearch />
        </Row>
        <Row>
          <Tree />
        </Row>
      </Container>
    </div>
  );
};

const mapDispatchToProps = (dispatch) => ({
  fetchSelectableHierarchies: () => dispatch(fetchSelectableHierarchies()),
});

export default connect(null, mapDispatchToProps)(Hierarchy);<|MERGE_RESOLUTION|>--- conflicted
+++ resolved
@@ -6,12 +6,8 @@
 import { fetchSelectableHierarchies } from '../actions/treeAction';
 import { Container, Row, Col } from 'react-bootstrap';
 import { useTranslation } from 'react-i18next';
-<<<<<<< HEAD
-import MultiSelectHierarchies from './MultiSelectHierarchies';
+import HierarchySelection from './HierarchySelection';
 import ReviewDate from './ReviewDate';
-=======
-import HierarchySelection from './HierarchySelection';
->>>>>>> 6d4b6918
 
 const Hierarchy = (props) => {
   useEffect(() => {
