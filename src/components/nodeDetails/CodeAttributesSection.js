import React from 'react';
import EditableAccordion from '../EditableAccordion';
import { useTranslation } from 'react-i18next';
import AttributesTable from '../attributes/AttributesTable';
import { codeAttributes as codes } from '../../constants/variables';
import useAttributes from '../../hooks/useAttributes';
import Validity from '../attributes/Validity';
import Placeholder from '../Placeholder';
import EditableContent from '../EditableContent';
import CodeAttributesEditor from './CodeAttributesEditor';
<<<<<<< HEAD
import { useGetAttributeKeysQuery } from '../../store';
import { useSelector } from 'react-redux';
=======
import { authActions } from '../../auth';
>>>>>>> 00579b46

const toFormValues = (attributes) => {
  const byKey = {};
  attributes.forEach((attribute) => {
    if (!byKey[attribute.key]) {
      byKey[attribute.key] = [];
    }
    byKey[attribute.key].push(attribute);
  });
  return byKey;
};

const withoutUniqueID = (attributes) => {
  return attributes.filter((attribute) => attribute.key !== 'unique_id');
};

const includeMissing = (attributes, allKeys) => {
  const missingKeys = allKeys.filter((key) => !attributes[key]);
  const missingAttributes = missingKeys.map((key) => ({
    id: -1,
    key: key,
  }));
  const missingIncluded = { ...attributes };
  missingAttributes.forEach((attribute) => {
    missingIncluded[attribute.key] = [attribute];
  });
  return missingIncluded;
};

const CodeAttributesSection = () => {
  const { t } = useTranslation();
  const { codeAttributes } = useAttributes();
  const selectedHierarchies = useSelector(
    (s) => s.tree.selectedHierarchy || s.tree.defaultHierarchy
  );
  const { data, isFetching } = useGetAttributeKeysQuery(selectedHierarchies);
  const attributeKeys = data;

  const columns = [
    { label: t('code_namespace'), render: (item) => t(item.key) },
    { label: t('value'), render: (item) => item.value },
    {
      label: t('valid_dates'),
      render: (item) => (
        <Validity startDate={item.startDate} endDate={item.endDate} />
      ),
    },
  ];

  const byCodesAndDates = (a, b) => {
    if (a.key === b.key) {
      if (!a.startDate && !a.endDate) {
        return -1;
      }
      if (!b.startDate && !b.endDate) {
        return 1;
      }
      if (b.endDate && a.startDate) {
        return new Date(b.endDate) - new Date(a.startDate);
      }
      return new Date(a.startDate) - new Date(b.startDate);
    }
    const aOrder = codes.findIndex((key) => key === a.key);
    const bOrder = codes.findIndex((key) => key === b.key);
    if (aOrder < bOrder) {
      return -1;
    } else if (aOrder > bOrder) {
      return 1;
    }
    return 0;
  };

  const sortedCodeAttributes = [...codeAttributes].sort(byCodesAndDates);
  const title = t('codes');
  const empty = sortedCodeAttributes.length === 0;

  if (isFetching || !attributeKeys) {
    return <></>;
  }

  return (
    <EditableAccordion title={title}>
      <Placeholder
        empty={empty}
        placeholder={t('nodeDetailsSection.noAttributes')}
      >
        <EditableContent
          editorComponent={<CodeAttributesEditor />}
          initialValues={includeMissing(
            toFormValues(withoutUniqueID(sortedCodeAttributes)),
            attributeKeys
          )}
          // TODO: change to use validation from validations.js
          validate={(o) => {}}
          onSubmit={(o) => Promise.resolve(o)}
          authActions={authActions.codeAttributes}
        >
          <AttributesTable
            columns={columns}
            data={sortedCodeAttributes}
            summary={title}
          />
        </EditableContent>
      </Placeholder>
    </EditableAccordion>
  );
};

export default CodeAttributesSection;<|MERGE_RESOLUTION|>--- conflicted
+++ resolved
@@ -8,12 +8,9 @@
 import Placeholder from '../Placeholder';
 import EditableContent from '../EditableContent';
 import CodeAttributesEditor from './CodeAttributesEditor';
-<<<<<<< HEAD
 import { useGetAttributeKeysQuery } from '../../store';
 import { useSelector } from 'react-redux';
-=======
 import { authActions } from '../../auth';
->>>>>>> 00579b46
 
 const toFormValues = (attributes) => {
   const byKey = {};
