import React from 'react';
import EditableAccordion from '../EditableAccordion';
import { useTranslation } from 'react-i18next';
import AttributesTable from '../attributes/AttributesTable';
import Validity from '../attributes/Validity';
import NameEditor from './NameEditor';
import EditableContent from '../EditableContent';
import Placeholder from '../Placeholder';
import { useNodeId } from '../../hooks/useNodeId';
import {
  useGetNameAttributesQuery,
  useSaveNameAttributesMutation,
  useGetAttributeKeysBySectionQuery,
} from '../../store';
import useSortAttributesByDate from '../../hooks/useSortAttributesByDate';
import useFilterAttributesByDate from '../../hooks/useFilterAttributesByDate';
import { compareAndCheckDates, valueNotEmpty } from './Validations';
import { attributeSanitation } from './Sanitations';
import { authActions } from '../../auth';
import { flattenAttributes, toFormValues } from '../../utils/attributeUtils';

const NameSection = () => {
  const { t } = useTranslation();
  const nodeId = useNodeId();
  const { data, isFetching } = useGetNameAttributesQuery(nodeId);
  const { data: keysData, isFetching: isFetchingKeys } =
    useGetAttributeKeysBySectionQuery('names');
  const [saveNameAttributes] = useSaveNameAttributesMutation();

  // In edit mode data includes also history and future
  const sortedData = useSortAttributesByDate(data);

  // In view mode filter history and future depending on selection
  const sortedAndFilteredData = useFilterAttributesByDate(sortedData);

  // Validates form values every time when the values change
  // Submit button is disabled when errors contain any truthy values
  // EditableContent handles displaying form-level validation error messages
  const validate = (values) => {
    const combinedArrays = flattenAttributes(values);
    return {
      ...valueNotEmpty(combinedArrays),
      ...compareAndCheckDates(combinedArrays),
    };
  };

  const handleSubmit = (input) => {
    const attributes = flattenAttributes(input);
    const sanitized = attributeSanitation(attributes);

<<<<<<< HEAD
    const attributes = attributeSanitation(combinedArrays);

    return saveNameAttributes({ attributes, nodeId }).unwrap();
=======
    return saveNameAttributes({ attributes: sanitized, nodeId }).unwrap();
>>>>>>> 6b8e6048
  };

  const columns = [
    { label: t('text_language_header'), render: (item) => t(item.key) },
    { label: t('name'), render: (item) => item.value },
    {
      label: t('valid_dates'),
      render: (item) => (
        <Validity startDate={item.startDate} endDate={item.endDate} />
      ),
    },
  ];

  const title = t('name_info');
  const empty = sortedAndFilteredData.length === 0;

  const keys = (keysData || []).map((key) => key.attr);

  const sortedDataByKeys = keys
    .map((key) => sortedAndFilteredData.filter((value) => value.key === key))
    .flat();

  const renderedContent = (
    <AttributesTable
      columns={columns}
      data={sortedDataByKeys}
      summary={title}
    />
  );

  return (
    <EditableAccordion
      title={title}
      loading={isFetching || isFetchingKeys}
      defaultExpanded={!empty}
    >
      <EditableContent
        editorComponent={<NameEditor keys={keys} />}
        validate={validate}
        initialValues={toFormValues(sortedData)}
        onSubmit={handleSubmit}
        successMessage={t('nameInfo.saveSuccess')}
        errorMessage={t('nameInfo.saveError')}
        authActions={authActions.nameAttributes}
      >
        <Placeholder empty={empty} placeholder={t('nameInfo.empty')}>
          {renderedContent}
        </Placeholder>
      </EditableContent>
    </EditableAccordion>
  );
};

export default NameSection;<|MERGE_RESOLUTION|>--- conflicted
+++ resolved
@@ -48,13 +48,7 @@
     const attributes = flattenAttributes(input);
     const sanitized = attributeSanitation(attributes);
 
-<<<<<<< HEAD
-    const attributes = attributeSanitation(combinedArrays);
-
-    return saveNameAttributes({ attributes, nodeId }).unwrap();
-=======
     return saveNameAttributes({ attributes: sanitized, nodeId }).unwrap();
->>>>>>> 6b8e6048
   };
 
   const columns = [
