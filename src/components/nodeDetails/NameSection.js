import React from 'react';
import EditableAccordion from '../EditableAccordion';
import { useTranslation } from 'react-i18next';
import AttributesTable from '../attributes/AttributesTable';
import Validity from '../attributes/Validity';
import NameEditor from './NameEditor';
import EditableContent from '../EditableContent';
import Placeholder from '../Placeholder';
import { useNodeId } from '../../hooks/useNodeId';
import {
  useGetNameAttributesQuery,
  useSaveNameAttributesMutation,
  useGetAttributeKeysBySectionQuery,
} from '../../store';
import useSortAttributesByDate from '../../hooks/useSortAttributesByDate';
import useFilterAttributesByDate from '../../hooks/useFilterAttributesByDate';
import { defaultSchemaForAttributes } from '../../utils/validations';
import { attributeSanitation } from '../../utils/sanitations';
import { authActions } from '../../auth';
import { flattenAttributes, toFormValues } from '../../utils/attributeUtils';

const NameSection = () => {
  const { t } = useTranslation();
  const nodeId = useNodeId();
  const { data, isFetching } = useGetNameAttributesQuery(nodeId);
  const { data: keysData, isFetching: isFetchingKeys } =
    useGetAttributeKeysBySectionQuery('names');
  const [saveNameAttributes] = useSaveNameAttributesMutation();

  // In edit mode data includes also history and future
  const sortedData = useSortAttributesByDate(data);

  // In view mode filter history and future depending on selection
  const sortedAndFilteredData = useFilterAttributesByDate(sortedData);

  // Validates form values every time when the values change
<<<<<<< HEAD
  // Submit button is disabled when validation fails
  // TODO: Use keys from backend (implemented in OR-1044)
  const keys = ['nameFi', 'nameSv', 'nameEn'];
  const validationSchema = defaultSchemaForAttributes(keys);
=======
  // Submit button is disabled when errors contain any truthy values
  // EditableContent handles displaying form-level validation error messages
  const validate = (values) => {
    const combinedArrays = flattenAttributes(values);
    return {
      ...valueNotEmpty(combinedArrays),
      ...compareAndCheckDates(combinedArrays),
    };
  };
>>>>>>> 6b8e6048

  const handleSubmit = (input) => {
    const attributes = flattenAttributes(input);
    const sanitized = attributeSanitation(attributes);

    return saveNameAttributes({ attributes: sanitized, nodeId }).unwrap();
  };

  const columns = [
    { label: t('text_language_header'), render: (item) => t(item.key) },
    { label: t('name'), render: (item) => item.value },
    {
      label: t('valid_dates'),
      render: (item) => (
        <Validity startDate={item.startDate} endDate={item.endDate} />
      ),
    },
  ];

  const title = t('name_info');
  const empty = sortedAndFilteredData.length === 0;

  const keys = (keysData || []).map((key) => key.attr);

  const sortedDataByKeys = keys
    .map((key) => sortedAndFilteredData.filter((value) => value.key === key))
    .flat();

  const renderedContent = (
    <AttributesTable
      columns={columns}
      data={sortedDataByKeys}
      summary={title}
    />
  );

  return (
    <EditableAccordion
      title={title}
      loading={isFetching || isFetchingKeys}
      defaultExpanded={!empty}
    >
      <EditableContent
<<<<<<< HEAD
        editorComponent={<NameEditor />}
        validationSchema={validationSchema}
=======
        editorComponent={<NameEditor keys={keys} />}
        validate={validate}
>>>>>>> 6b8e6048
        initialValues={toFormValues(sortedData)}
        onSubmit={handleSubmit}
        successMessage={t('nameInfo.saveSuccess')}
        errorMessage={t('nameInfo.saveError')}
        authActions={authActions.nameAttributes}
      >
        <Placeholder empty={empty} placeholder={t('nameInfo.empty')}>
          {renderedContent}
        </Placeholder>
      </EditableContent>
    </EditableAccordion>
  );
};

export default NameSection;<|MERGE_RESOLUTION|>--- conflicted
+++ resolved
@@ -34,22 +34,9 @@
   const sortedAndFilteredData = useFilterAttributesByDate(sortedData);
 
   // Validates form values every time when the values change
-<<<<<<< HEAD
   // Submit button is disabled when validation fails
-  // TODO: Use keys from backend (implemented in OR-1044)
-  const keys = ['nameFi', 'nameSv', 'nameEn'];
+  const keys = (keysData || []).map((key) => key.attr);
   const validationSchema = defaultSchemaForAttributes(keys);
-=======
-  // Submit button is disabled when errors contain any truthy values
-  // EditableContent handles displaying form-level validation error messages
-  const validate = (values) => {
-    const combinedArrays = flattenAttributes(values);
-    return {
-      ...valueNotEmpty(combinedArrays),
-      ...compareAndCheckDates(combinedArrays),
-    };
-  };
->>>>>>> 6b8e6048
 
   const handleSubmit = (input) => {
     const attributes = flattenAttributes(input);
@@ -72,8 +59,6 @@
   const title = t('name_info');
   const empty = sortedAndFilteredData.length === 0;
 
-  const keys = (keysData || []).map((key) => key.attr);
-
   const sortedDataByKeys = keys
     .map((key) => sortedAndFilteredData.filter((value) => value.key === key))
     .flat();
@@ -93,13 +78,8 @@
       defaultExpanded={!empty}
     >
       <EditableContent
-<<<<<<< HEAD
-        editorComponent={<NameEditor />}
+        editorComponent={<NameEditor keys={keys} />}
         validationSchema={validationSchema}
-=======
-        editorComponent={<NameEditor keys={keys} />}
-        validate={validate}
->>>>>>> 6b8e6048
         initialValues={toFormValues(sortedData)}
         onSubmit={handleSubmit}
         successMessage={t('nameInfo.saveSuccess')}
