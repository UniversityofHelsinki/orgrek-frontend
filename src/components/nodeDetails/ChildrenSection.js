--- conflicted
+++ resolved
@@ -183,16 +183,12 @@
         authActions={authActions.children}
       >
         <Placeholder empty={empty} placeholder={t('subunits.empty')}>
-<<<<<<< HEAD
           <HierarchyTable
             data={visibleChildren.sort(
               valueComparator((c) => c.node.names[contentLanguage])
             )}
-            summary={title}
+            caption={title}
           />
-=======
-          <HierarchyTable data={visibleChildren} caption={title} />
->>>>>>> 453436e0
         </Placeholder>
         {formElement}
       </EditableContent>
