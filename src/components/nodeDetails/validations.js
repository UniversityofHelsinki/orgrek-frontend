import { isValid, parseISO } from 'date-fns';

export const valueNotEmpty = (values) => {
  const errors = {};

<<<<<<< HEAD
  [...values.nameFi, ...values.nameSv, ...values.nameEn].forEach((value) => {
    if (value.value !== null && !value.value.trim()) {
      if (!errors.valueNotEmpty) {
=======
  [...values.nameFi, ...values.nameSv, ...values.nameEn]
    .filter((value) => !value.deleted)
    .forEach((value) => {
      if (value.value === null) {
>>>>>>> d183ee07
        errors.valueNotEmpty = {};
      } else if (!value.value.trim()) {
        if (!errors.valueNotEmpty) {
          errors.valueNotEmpty = {};
        }

        errors.valueNotEmpty[value.id] = true;
      }
    });
  return errors;
};
/*
export const valueStartsWithSpace = (values) => {
  const errors = {};
  let arrOfNames = [...values.nameFi, ...values.nameSv, ...values.nameEn];

  arrOfNames.forEach((value) => {
    if (value.value.startsWith(' ')) {
      errors.startsWithSpace = { error: 'attribute.startsWithSpace' };
    }
  });
  return errors;
};

export const valueEndsWithSpace = (values) => {
  const errors = {};
  let arrOfNames = [...values.nameFi, ...values.nameSv, ...values.nameEn];

  arrOfNames.forEach((value) => {
    if (value.value.endsWith(' ')) {
      errors.startsWithSpace = { error: 'attribute.endsWithSpace' };
    }
  });
  return errors;
};
*/
const validStartDate = (date) => {
  if (date !== null && !isValid(date)) {
    return isValid(parseISO(date));
  }
  return true;
};

const validEndDate = (date) => {
  if (date !== null && !isValid(date)) {
    return isValid(parseISO(date));
  }
  return true;
};

const compareStartAndEndDates = (startDate, endDate, days) => {
  if (startDate === null && endDate === null) {
    return true;
  }

  const start_date = new Date(startDate);
  start_date.setDate(start_date.getDate() + days);
  start_date.setHours(0, 0, 0, 0);

  const end_date = new Date(endDate);
  end_date.setHours(0, 0, 0, 0);

  if (endDate !== null && start_date.getTime() >= end_date.getTime()) {
    return false;
  }

  start_date.setDate(start_date.getDate() - days);
  end_date.setDate(end_date.getDate() - days);

  if (endDate !== null && end_date.getTime() <= start_date.getTime()) {
    return false;
  }

  return true;
};

export const compareAndCheckDates = (values) => {
  const errors = {};

  let arrOfNames = [...values.nameFi, ...values.nameSv, ...values.nameEn];
  arrOfNames.forEach((elem) => {
    if (!validStartDate(elem.startDate)) {
      errors.compareAndCheckDates = { error: 'invalid date' };
    }
    if (!validEndDate(elem.endDate)) {
      errors.compareAndCheckDates = { error: 'invalid date' };
    }
    if (!compareStartAndEndDates(elem.startDate, elem.endDate, 1)) {
      errors.compareAndCheckDates = { error: 'invalid date' };
    }
  });

  return errors;
};<|MERGE_RESOLUTION|>--- conflicted
+++ resolved
@@ -3,16 +3,10 @@
 export const valueNotEmpty = (values) => {
   const errors = {};
 
-<<<<<<< HEAD
-  [...values.nameFi, ...values.nameSv, ...values.nameEn].forEach((value) => {
-    if (value.value !== null && !value.value.trim()) {
-      if (!errors.valueNotEmpty) {
-=======
   [...values.nameFi, ...values.nameSv, ...values.nameEn]
     .filter((value) => !value.deleted)
     .forEach((value) => {
       if (value.value === null) {
->>>>>>> d183ee07
         errors.valueNotEmpty = {};
       } else if (!value.value.trim()) {
         if (!errors.valueNotEmpty) {
