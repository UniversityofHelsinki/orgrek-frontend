import AttributeEditor from '../attributes/AttributeEditor';
import Stack from '@mui/material/Stack';
import React from 'react';
import { useTranslation } from 'react-i18next';
import useForm from '../../hooks/useForm';
import { codeAttributes } from '../../constants/variables';
import { Typography, Box } from '@mui/material';

const attributeEntryComparator = (keys) => (a, b) => {
  const aIdx = keys.indexOf(a[0]);
  const bIdx = keys.indexOf(b[0]);
  return bIdx - aIdx;
};

const ReadOnlyCodeBox = ({ label, value }) => {
  return (
    <Box mb={1}>
      <Typography component="p" variant="h6" mb={2}>
        {label}
      </Typography>
      <Typography variant="body1" ml={1.5}>
        {value}
      </Typography>
    </Box>
  );
};

const CodeAttributesEditor = ({ readOnlyFields, keys = [] }) => {
  const { t } = useTranslation();
  const { values } = useForm();

  const fields = [
    { name: 'value', label: t('attribute_value') },
    'startDate',
    'endDate',
  ];

  return (
    <Stack spacing={2}>
      {[
        ...Object.entries(readOnlyFields)
          .sort(attributeEntryComparator)
          .map(([key, attributes], i) => (
            <ReadOnlyCodeBox
              key={`${key}-${i}`}
              label={t(key)}
              value={attributes[0].value}
            />
          )),
<<<<<<< HEAD
        ...keys.map((key, i) => (
          <AttributeEditor
            key={`${key}-${i}`}
            attributeLabel={t(key)}
            attributeKey={`${key}`}
            fields={fields}
            path={key}
          />
        )),
=======
        ...Object.entries(values)
          .sort(attributeEntryComparator)
          .map(([key], i) => (
            <AttributeEditor
              key={`${key}-${i}`}
              attributeLabel={t(key)}
              attributeKey={`${key}`}
              fields={fields}
              path={key}
            />
          )),
>>>>>>> 2c94e9da
      ]}
    </Stack>
  );
};

export default CodeAttributesEditor;<|MERGE_RESOLUTION|>--- conflicted
+++ resolved
@@ -3,7 +3,6 @@
 import React from 'react';
 import { useTranslation } from 'react-i18next';
 import useForm from '../../hooks/useForm';
-import { codeAttributes } from '../../constants/variables';
 import { Typography, Box } from '@mui/material';
 
 const attributeEntryComparator = (keys) => (a, b) => {
@@ -47,7 +46,6 @@
               value={attributes[0].value}
             />
           )),
-<<<<<<< HEAD
         ...keys.map((key, i) => (
           <AttributeEditor
             key={`${key}-${i}`}
@@ -57,19 +55,6 @@
             path={key}
           />
         )),
-=======
-        ...Object.entries(values)
-          .sort(attributeEntryComparator)
-          .map(([key], i) => (
-            <AttributeEditor
-              key={`${key}-${i}`}
-              attributeLabel={t(key)}
-              attributeKey={`${key}`}
-              fields={fields}
-              path={key}
-            />
-          )),
->>>>>>> 2c94e9da
       ]}
     </Stack>
   );
