--- conflicted
+++ resolved
@@ -4,10 +4,10 @@
 import { useTranslation } from 'react-i18next';
 import useForm from '../../hooks/useForm';
 import { codeAttributes } from '../../constants/variables';
-import TextField from '../TextField';
+import TextField from '../inputs/TextField';
 import Grid from '@mui/material/Unstable_Grid2';
-import { Grow, Typography, Box, IconButton } from '@mui/material';
-import DateField from '../DateField';
+import { Typography, Box } from '@mui/material';
+import DateField from '../inputs/DateField';
 import { t } from 'i18next';
 
 const attributeEntryComparator = (a, b) => {
@@ -55,26 +55,6 @@
 
   return (
     <Stack spacing={2}>
-<<<<<<< HEAD
-      {Object.entries(values)
-        .sort(attributeEntryComparator)
-        .map(([key, attributes], i) => (
-          <AttributeEditor
-            key={`${key}-${i}`}
-            attributeLabel={t(key)}
-            attributeKey={`${key}`}
-            valueLabel={t('attribute_value')}
-            path={key}
-            data={attributes}
-            onChange={(newData) =>
-              setValues({
-                ...values,
-                [key]: newData,
-              })
-            }
-          />
-        ))}
-=======
       {[
         ...Object.entries(readOnlyFields)
           .sort(attributeEntryComparator)
@@ -93,6 +73,7 @@
               attributeLabel={t(key)}
               attributeKey={`${key}`}
               valueLabel={t('attribute_value')}
+              path={key}
               data={attributes}
               onChange={(newData) =>
                 setValues({
@@ -103,7 +84,6 @@
             />
           )),
       ]}
->>>>>>> 7cb8da6c
     </Stack>
   );
 };
