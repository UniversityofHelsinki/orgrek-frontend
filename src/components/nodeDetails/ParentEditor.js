--- conflicted
+++ resolved
@@ -8,25 +8,13 @@
 import NodeField from '../inputs/NodeField';
 import Stack from '@mui/material/Stack';
 import { Typography, Box } from '@mui/material';
-<<<<<<< HEAD
 import { useNodeId } from '../../hooks/useNodeId';
-=======
 import HelperText from '../inputs/HelperText';
 import useFormField from '../../hooks/useFormField';
->>>>>>> adfa7a9a
 
 const HierarchyField = ({ path }) => {
   const { t } = useTranslation();
-<<<<<<< HEAD
-  const currentNodeId = useNodeId();
-  const [parentNames, setParentNames] = useState(parents);
-  const getParentName = (id) => {
-    return parentNames.find((parent) => `s${parent.uniqueId}` === id)?.fullName;
-  };
-
-=======
   const { props, errors } = useFormField({ path, name: 'value' });
->>>>>>> adfa7a9a
   const selectableHierarchies = useSelector((s) => {
     return s.tree.selectedHierarchy.split(',');
   });
@@ -50,11 +38,27 @@
 
 const ParentEditor = ({ parents, onParentChange }) => {
   const { t } = useTranslation();
+  const currentNodeId = useNodeId();
   const [parentNames, setParentNames] = useState(parents);
+  const getParentName = (id) => {
+    return parentNames.find((parent) => `s${parent.uniqueId}` === id)?.fullName;
+  };
+
+  const selectableHierarchies = useSelector((s) => {
+    return s.tree.selectedHierarchy.split(',');
+  });
   const { values, setValues } = useForm();
 
-  const getParentName = (id) => {
-    return parentNames.find((parent) => `s${parent.uniqueId}` === id)?.fullName;
+  const renderValueField = (valueFieldProps) => {
+    return (
+      <TextField select {...valueFieldProps}>
+        {selectableHierarchies.map((hierarchy) => (
+          <MenuItem key={hierarchy} value={hierarchy}>
+            {t(hierarchy)}
+          </MenuItem>
+        ))}
+      </TextField>
+    );
   };
 
   const getDisplayText = (value) => t(value.value);
@@ -63,17 +67,12 @@
     return values[`s${node.id}`];
   };
 
-<<<<<<< HEAD
   const addParent = (event, node, reason) => {
     if (
       !node ||
       nodeIsAlreadyParent(node) ||
       String(node.id) === currentNodeId
     ) {
-=======
-  const addParent = (event, node) => {
-    if (!node || nodeIsAlreadyParent(node)) {
->>>>>>> adfa7a9a
       return;
     }
     const newValues = {
@@ -115,6 +114,13 @@
           attributeLabel={getParentName(parentId) || parentId}
           attributeKey={parentId}
           fields={fields}
+          data={hierarchies}
+          onChange={(newData) => {
+            setValues({
+              ...values,
+              [parentId]: newData,
+            });
+          }}
         />
       ))}
     </Stack>
