--- conflicted
+++ resolved
@@ -7,38 +7,9 @@
 import AttributeEditor from '../attributes/AttributeEditor';
 import { useParents } from '../../hooks/useParents';
 import useContentLanguage from '../../hooks/useContentLanguage';
-<<<<<<< HEAD
-import useFormField from '../../hooks/useFormField';
-import HelperText from '../inputs/HelperText';
-
-const HierarchyField = ({ path, onChange }) => {
-  const { t } = useTranslation();
-  const { props, errors } = useFormField({ path, name: 'value', onChange });
-  const selectableHierarchies = useSelector((s) => {
-    return s.tree.selectedHierarchy.split(',');
-  });
-
-  return (
-    <TextField
-      {...props}
-      label={t('upperUnits.hierarchy')}
-      select
-      fullWidth
-      helperText={<HelperText errors={errors} />}
-    >
-      {selectableHierarchies.map((hierarchy) => (
-        <MenuItem key={hierarchy} value={hierarchy}>
-          {t(hierarchy)}
-        </MenuItem>
-      ))}
-    </TextField>
-  );
-};
-=======
 import NodeField from '../inputs/NodeField';
 import Stack from '@mui/material/Stack';
 import { Typography, Box } from '@mui/material';
->>>>>>> 56585666
 
 const ParentEditor = ({ parents, onParentChange }) => {
   const { t } = useTranslation();
@@ -47,29 +18,25 @@
     return parentNames.find((parent) => `s${parent.uniqueId}` === id)?.fullName;
   };
 
-  const { values } = useForm();
+  const selectableHierarchies = useSelector((s) => {
+    return s.tree.selectedHierarchy.split(',');
+  });
+  const { values, setValues } = useForm();
+
+  const renderValueField = (valueFieldProps) => {
+    return (
+      <TextField select {...valueFieldProps}>
+        {selectableHierarchies.map((hierarchy) => (
+          <MenuItem key={hierarchy} value={hierarchy}>
+            {t(hierarchy)}
+          </MenuItem>
+        ))}
+      </TextField>
+    );
+  };
 
   const getDisplayText = (value) => t(value.value);
 
-<<<<<<< HEAD
-  const fields = [
-    { name: 'value', render: (props) => <HierarchyField {...props} /> },
-    'startDate',
-    'endDate',
-  ];
-
-  return Object.entries(values).map(([parentId, hierarchies], i) => (
-    <AttributeEditor
-      overlap
-      getDisplayText={getDisplayText}
-      key={`${parentId}-${i}`}
-      path={parentId}
-      attributeLabel={getParentName(parentId)}
-      attributeKey={parentId}
-      fields={fields}
-    />
-  ));
-=======
   const nodeIsAlreadyParent = (node) => {
     return values[`s${node.id}`];
   };
@@ -122,7 +89,6 @@
       ))}
     </Stack>
   );
->>>>>>> 56585666
 };
 
 export default ParentEditor;