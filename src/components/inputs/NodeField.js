--- conflicted
+++ resolved
@@ -34,11 +34,8 @@
   required,
   value,
   onChange,
-<<<<<<< HEAD
+  clearOnSelect = false,
   filter = () => true,
-=======
-  clearOnSelect = false,
->>>>>>> 6c77c4fb
   ...props
 }) => {
   const { t } = useTranslation();
@@ -88,13 +85,9 @@
       isOptionEqualToValue={(option, value) => {
         return option.uniqueId === value.id;
       }}
-<<<<<<< HEAD
       options={filtered}
-=======
       inputValue={inputValue}
       onInputChange={(event, value) => setInputValue(value)}
-      options={uniqueOptions}
->>>>>>> 6c77c4fb
       getOptionLabel={(option) => option.name || ''}
       renderOption={(props, option) => (
         <li {...props} key={`${option.name}`}>
