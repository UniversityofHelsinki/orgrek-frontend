import React from 'react';
import { useTranslation } from 'react-i18next';

const Footer = ( ) => {
    const { t } = useTranslation();
    return (
        <div>
            <hr />
            <footer>
                <p className="hy-footer">
                    <span>© {t('university_of_helsinki')} 2021</span>
                    <br />
<<<<<<< HEAD
                    <span id="version" style={{ color: 'grey', fontSize: 'small', fontStyle: 'italic' }}>Commit Hash: {process.env.REACT_APP_GIT_HASH}</span>
=======
                    <span id="version" style={{ color: 'grey', fontSize: 'small', fontStyle: 'italic' }}>{process.env.REACT_APP_GIT_BRANCH} - {process.env.REACT_APP_GIT_HASH}</span>
>>>>>>> 5c826e30
                </p>
            </footer>
        </div>
    );
};

export default Footer;<|MERGE_RESOLUTION|>--- conflicted
+++ resolved
@@ -10,11 +10,7 @@
                 <p className="hy-footer">
                     <span>© {t('university_of_helsinki')} 2021</span>
                     <br />
-<<<<<<< HEAD
                     <span id="version" style={{ color: 'grey', fontSize: 'small', fontStyle: 'italic' }}>Commit Hash: {process.env.REACT_APP_GIT_HASH}</span>
-=======
-                    <span id="version" style={{ color: 'grey', fontSize: 'small', fontStyle: 'italic' }}>{process.env.REACT_APP_GIT_BRANCH} - {process.env.REACT_APP_GIT_HASH}</span>
->>>>>>> 5c826e30
                 </p>
             </footer>
         </div>
