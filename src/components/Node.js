--- conflicted
+++ resolved
@@ -17,19 +17,11 @@
 });
 
 const mapDispatchToProps = (dispatch, ownProps) => ({
-<<<<<<< HEAD
     onNodeSelection: (selectedDay) => {
-        //dispatch(fetchNode(ownProps.item.id));
-        //dispatch(fetchNodeAttributes(ownProps.item.id));
+        dispatch(fetchNode(ownProps.item.id));
+        dispatch(fetchNodeAttributes(ownProps.item.id));
         dispatch(fetchNodeParents(ownProps.item.id, selectedDay));
         dispatch(fetchNodeChildren(ownProps.item.id, selectedDay));
-=======
-    onNodeSelection: () => {
-        dispatch(fetchNode(ownProps.item.id));
-        dispatch(fetchNodeAttributes(ownProps.item.id));
-        dispatch(fetchNodeParents(ownProps.item.id));
-        dispatch(fetchNodeChildren(ownProps.item.id));
->>>>>>> 43489410
     }
 });
 
