--- conflicted
+++ resolved
@@ -4,15 +4,9 @@
 
 const Node = (props) => {
     return (
-<<<<<<< HEAD
-        <div style={{ paddingLeft: `${level * 35}px` }}>
-            <span style={{ paddingRight: '10px' }} onClick={onSelection}>{level > 0 ? item.code : ''} {item.nameFi} {item.abbreviation ? '(' + item.abbreviation + ')' : ''}</span>
-            {hasChildren && <i data-testid={selected ? 'arrowdown' : 'arrowright'} id={item.id} onClick={onToggle} className={selected ? 'arrow down' : 'arrow right'}></i>}
-=======
         <div style={{ paddingLeft: `${props.level * 35}px` }}>
             <span style={{ paddingRight: '10px' }} onClick={() => props.onNodeSelection()}>{props.level > 0 ? props.item.code : ''} {props.item.nameFi} {props.item.abbreviation ? '(' + props.item.abbreviation + ')' : ''}</span>
             {props.hasChildren && <i id={props.item.id} onClick={props.onToggle} className={props.selected ? 'arrow down' : 'arrow right'}></i>}
->>>>>>> add67985
         </div>
     );
 };
