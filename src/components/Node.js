--- conflicted
+++ resolved
@@ -38,15 +38,10 @@
     onNodeSelection: (selectedDay) => {
         dispatch(fetchNode(ownProps.item.id));
         dispatch(fetchNodeAttributes(ownProps.item.id));
-<<<<<<< HEAD
         dispatch(fetchNodeParents(ownProps.item.id, selectedDay));
         dispatch(fetchNodeChildren(ownProps.item.id, selectedDay));
-=======
-        dispatch(fetchNodeParents(ownProps.item.id));
-        dispatch(fetchNodeChildren(ownProps.item.id));
         dispatch(fetchNodePredecessors(ownProps.item.id));
         dispatch(fetchNodeSuccessors(ownProps.item.id));
->>>>>>> c646e837
     }
 });
 
