--- conflicted
+++ resolved
@@ -22,16 +22,10 @@
                 className={props.selected ? 'arrow down' : 'arrow right'}>
                 </i></div>}
             <span style={props.node && props.node.unique_id === props.item.id
-<<<<<<< HEAD
-                ?  { fontWeight: 'bold', paddingRight: '10px', marginLeft: '5px', color:'#107eab', cursor:'pointer' }
-                : { paddingRight: '10px', marginLeft: '5px', color:'#333', cursor:'pointer' } }
-                onClick={() => props.onNodeSelection(props.selectedDay)} onKeyUp={() => props.onNodeSelection(props.selectedDay)} tabIndex={0}>
-=======
                 ?  { fontWeight: 'bold', paddingRight: '10px', marginLeft: '5px', color:'#107eab' }
                 : { paddingRight: '10px', marginLeft: '5px', color:'#333' } }
                 onClick={() => props.onNodeSelection(props.selectedDay)}
                 onKeyUp={(e) => e.key === 'Enter' && props.onNodeSelection(props.selectedDay)} tabIndex={0}>
->>>>>>> 6f7a33b2
                     {props.level > 0
                     ? props.item.code + ' '
                     : ''}
