import { Col, Form, Row } from 'react-bootstrap';
import React, { useState, useEffect } from 'react';
import PickDate from './PickDate';
import Button from 'react-bootstrap/Button';
import { connect } from 'react-redux';
import { fetchNode } from '../actions/nodeAction';
import { fetchTree } from '../actions/treeAction';
import { addNewAttributeAction } from '../actions/newAttributeAction';
import AttributeDropDown from './AttributeDropdown';
import UnitDropDown from './UnitDropDown';
import { validateDates } from './Validator';
import { t } from 'i18next';

const NewAttribute = (props) => {

    const initialState = {
        key: '',
        value: '',
        startDate: '',
        endDate: '',
        err: ''
    };

    const [
        { key, value, startDate, endDate, err },
        setState
    ] = useState(initialState);
    const clearState = () => {
        setState({ ...initialState });
    };

    const onValueChange = (event) => {
        setState(prevState => ({ ...prevState, value: event.target.value }));
    };

    const onKeyChange = (event) => {
        setState(prevState => ({ ...prevState, key: event.target.value }));
    };

    const dateSelection = (value, startDate, endDate) => {
        (startDate ?
            setState(prevState => ({ ...prevState, startDate: value }))
            : null);
        (endDate ?
            setState(prevState => ({ ...prevState, endDate: value }))
            : null);
    };


    const emptyAllStates = () => {
        clearState();
    };

    const insertNewAttribute = async() => {
        let attribute = { 'nodeId': props.node.id, 'key': key, 'value': value, 'startDate': startDate, 'endDate': endDate, 'err': '' };
        const errorDates = validateDates([attribute]);
        if (errorDates) {
            setState(prevState => ({ ...prevState, err: attribute.err }));
            return;
        }
        await props.actionAddNewAttribute(props.node.id, attribute);
        await props.fetchNodeAndTree(props.node, props.selectedHierarchy, props.selectedDay);
    };

    const isButtonDisabled = () => {
        return !key || !value;
    };

    useEffect(() => {
        emptyAllStates();
    }, [props.initvalues]);

    return (
        <div>
            {props.edit ?
                <Row>
                    <Col>
                        {props.unit ?
                            <UnitDropDown
                                onUnitChange={ (e) => {
                                    setState(prevState => ({ ...prevState, key: 'type' }));
                                    setState(prevState => ({ ...prevState, value: e.target.value }));
                                }
                                }/>
                            : props.availableAttributes ?
                                <AttributeDropDown availableAttributes={props.availableAttributes}
                                                   onAttributeChange={ (value) => {
                                                       setState(prevState => ({ ...prevState, key: value }));
                                                   }}/>
                                :
                                <Col>
                                    <Form.Control onChange={ (e) => onKeyChange(e) }/>
                                </Col>
                        }
                    </Col>
                    {!props.unit ?
<<<<<<< HEAD
                        <Col>
                            <Form.Control value={value} onChange={ (e) => onValueChange(e) }/>
                        </Col> : ''}
                    <Col>
=======
                    <Col>
                        <Form.Control value={value} onChange={ (e) => onValueChange(e) }/>
                    </Col> : ''}
                    <Col md="2">
>>>>>>> 7365297f
                        <PickDate startDate onDateChange={dateSelection} selectedStartDate={startDate}/>
                    </Col>
                    <Col md="2">
                        <PickDate endDate onDateChange={dateSelection} selectedEndDate={endDate}/>
                    </Col>
                    <Col>
                        <Button disabled={isButtonDisabled()} variant="primary" onClick={insertNewAttribute}>Lisää</Button>
                    </Col>
                    <Col md="3" className="warningText">
                        { err ? t(err) : '' }
                    </Col>
                </Row>
                : ''}
        </div>
    );
};

const mapStateToProps = state => ({
    edit : state.editModeReducer.edit,
    node: state.nrd.node,
    selectedHierarchy: state.tree.selectedHierarchy,
    selectedDay : state.dr.selectedDay,
});

const mapDispatchToProps = (dispatch) => ({
    actionAddNewAttribute: (nodeId, attribute) => {
        dispatch(addNewAttributeAction(nodeId, attribute));
    },
    fetchNodeAndTree: (node, selection, date) => {
        dispatch(fetchNode(node.uniqueId, true));
        dispatch(fetchTree(selection, date));
    }
});

export default connect(mapStateToProps, mapDispatchToProps)(NewAttribute);<|MERGE_RESOLUTION|>--- conflicted
+++ resolved
@@ -94,17 +94,10 @@
                         }
                     </Col>
                     {!props.unit ?
-<<<<<<< HEAD
-                        <Col>
-                            <Form.Control value={value} onChange={ (e) => onValueChange(e) }/>
-                        </Col> : ''}
-                    <Col>
-=======
                     <Col>
                         <Form.Control value={value} onChange={ (e) => onValueChange(e) }/>
                     </Col> : ''}
                     <Col md="2">
->>>>>>> 7365297f
                         <PickDate startDate onDateChange={dateSelection} selectedStartDate={startDate}/>
                     </Col>
                     <Col md="2">
