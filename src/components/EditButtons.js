--- conflicted
+++ resolved
@@ -100,11 +100,8 @@
                     </Col>
                     <Col md="auto">
                         <Button size="sm" variant="success" onClick={async () => {
-<<<<<<< HEAD
-=======
                             props.initval();
                             toggleEdit(false);
->>>>>>> e5e33b83
                             await saveModifiedAttributes();
                             {readDetails();}
                         }}>{t('edit_mode_save_button')}
