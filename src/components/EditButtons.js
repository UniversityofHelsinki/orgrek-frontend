import { Button, Col, Row } from 'react-bootstrap';
import React, { useEffect } from 'react';
import { useTranslation } from 'react-i18next';
import { switchComing, switchHistory, updateAttributes, updateNodeProperties, updateParentUnitProperties } from '../actions/nodeViewAction';
import { connect } from 'react-redux';
import NodeViewControl from './NodeViewControl';
import { editMode } from '../actions/editModeAction';
import { validateDates, validateValues } from './Validator';

import {
    fetchNode,
    fetchNodeAttributes,
    fetchNodeFavorableFullNames, fetchNodeFullNames,
    fetchNodePredecessors,
    fetchNodeSuccessors
} from '../actions/nodeAction';
import { fetchNodeChildren, fetchNodeParents } from '../actions/hierarchyAction';

const EditButtons = (props) => {
    const { t, i18n } = useTranslation();
    let err_happened = false;

    const toggleEdit = (newMode) => {
        if (!newMode) {
            props.setModified({});//initialize modified map, when cancel button presses. When response got after
            //save button pressed, modidied should be initialized.
        }
        props.onEditChange(newMode);
    };

    const updateParentNode = (modifiedParents) => {
        return modifiedParents[0].hierarchies.forEach((parent) => {
            parent.parentNodeId = modifiedParents[0].id;
            parent.childNodeId = props.node.id;
        });
    };

    const saveModifiedAttributes = async()  => {
        const modifiedArr = Object.values(props.modified);
        let filteredAttributesArray = modifiedArr.filter(elem => elem.validity === false);
        const filteredNodeWithProperties = modifiedArr.find(elem => elem.validity === true);
        const errorDates = validateDates(filteredAttributesArray);
        const emptyValues = validateValues(filteredAttributesArray);
        if (errorDates) {
            err_happened = true;
            return;
        }
        if (emptyValues) {
            err_happened = true;
            return;
        }

        if (filteredAttributesArray && filteredAttributesArray.length > 0) {
            await props.updatingAttributes(props.node, filteredAttributesArray);
        }
        if (filteredNodeWithProperties) {
            await props.updateNodeProperties(props.node, filteredNodeWithProperties);
            await props.getNodeDetails(props.node);
        }
        const modifiedParents = Object.values(props.modifiedParents);
        await props.updatingAttributes(props.node, modifiedArr);
        if (modifiedParents && modifiedParents[0] && modifiedParents[0].hierarchies && modifiedParents[0].hierarchies.length > 0) {
            updateParentNode(modifiedParents);
            await props.updateParentUnits(modifiedParents[0].hierarchies);
        }
    };

    useEffect(() => {
    }, [props.edit]);

    useEffect(() => {
    }, [props.feedback]);

    const readDetails = () => {
        if (!err_happened) {
            toggleEdit(false);
            props.onSwitchComing(false);//switch off coming attributes
            props.onSwitchHistory(false);
            props.fetchNodeDetails(props.node, props.selectedDay, props.showHistory, props.showComing, props.selectedHierarchy);
        } else {
            toggleEdit(true);
            props.fetchNodeDetails(props.node, props.selectedDay, props.showHistory, props.showComing, props.selectedHierarchy);
        }
    };

    return (
        <div className="edit-buttons">
            {props.edit ? (
                <Row>
                    <Col md="auto">
                        <Button size="sm" variant="warning" onClick={() => {toggleEdit(false);
                            props.onSwitchComing(false);//switch off coming attributes
                            props.onSwitchHistory(false);}//switch off history attributes
                        }>
                            {t('edit_mode_cancel_button')}
                        </Button>
                    </Col>
                    <Col md="auto">
<<<<<<< HEAD
                        <Button size="sm" variant="success" onClick={() => {//toggleEdit(false);
                            {saveModifiedAttributes();}
                            {readDetails();}
=======
                        <Button size="sm" variant="success" onClick={async () => {
                            toggleEdit(false);
                            await saveModifiedAttributes();
                            props.onSwitchComing(false);//switch off coming attributes
                            props.onSwitchHistory(false);
                            props.fetchNodeDetails(props.node, props.selectedDay, props.showHistory, props.showComing, props.selectedHierarchy);
>>>>>>> 71b4d01d
                        }}//switch off history attributes
                        >
                            {t('edit_mode_save_button')}
                        </Button>
                    </Col>
                    <Col md="auto">
                        <NodeViewControl node={props.node} selectedDay={props.selectedDay}  selectedHierarchy={props.selectedHierarchy} />
                    </Col>
                </Row>
            ) : (
                <Row>
                    <Col md="auto">
                        <Button size="sm" onClick={() => {toggleEdit(true);
                            props.onSwitchComing(true); //switch on coming attributes
                            props.onSwitchHistory(true);}//switch on history attributes
                        }>
                            {t('edit_mode_edit_button')}
                        </Button>
                    </Col>
                    <Col md="auto">
                        <NodeViewControl node={props.node} selectedDay={props.selectedDay}  selectedHierarchy={props.selectedHierarchy} />
                    </Col>
                </Row>)}
        <Col md="auto">
            {props.feedback && <span className={props.feedback.success ? 'successText' : 'warningText'}>{props.feedback.message}<br/>{props.feedback.success || `${t('status_code')}: ${props.feedback.statusCode}`}</span>}
        </Col>
        </div>
    );
};


const mapDispatchToProps = dispatch => ({
    onSwitchHistory: (input) => {
        dispatch(switchHistory(input));
    },
    onSwitchComing: (input) => {
        dispatch(switchComing(input));
    },
    updatingAttributes: (node, attributes) => {
        dispatch(updateAttributes(node.uniqueId, attributes));
    },
    updateNodeProperties: (node, properties) => {
        dispatch(updateNodeProperties(node.uniqueId, properties));
    },
    getNodeDetails: (node) => {
        dispatch(fetchNode(node.uniqueId, false));
    },
    updateParentUnits:(properties) => {
        dispatch(updateParentUnitProperties(properties));
    },
    fetchNodeDetails: (node, selectedDay, showHistory, showComing, selectedHierarchy) => {
        dispatch(fetchNodePredecessors(node.uniqueId, selectedDay));
        dispatch(fetchNodeSuccessors(node.uniqueId, selectedDay));
        dispatch(fetchNodeFavorableFullNames(node.uniqueId, selectedDay));
        if (!(showHistory || showComing)) {
            dispatch(fetchNodeAttributes(node.uniqueId, selectedDay, selectedHierarchy));
            dispatch(fetchNodeParents(node.uniqueId, selectedDay));
            dispatch(fetchNodeChildren(node.uniqueId, selectedDay));
            dispatch(fetchNodeFullNames(node.uniqueId, selectedDay));
        }
    },
    onEditChange: (edit) => dispatch(editMode(edit))
});


const mapStateToProps = state => ({
    edit : state.editModeReducer.edit,
    feedback: state.nrd.feedback
});

export default connect(mapStateToProps, mapDispatchToProps)(EditButtons);
<|MERGE_RESOLUTION|>--- conflicted
+++ resolved
@@ -96,18 +96,13 @@
                         </Button>
                     </Col>
                     <Col md="auto">
-<<<<<<< HEAD
-                        <Button size="sm" variant="success" onClick={() => {//toggleEdit(false);
-                            {saveModifiedAttributes();}
-                            {readDetails();}
-=======
                         <Button size="sm" variant="success" onClick={async () => {
                             toggleEdit(false);
                             await saveModifiedAttributes();
-                            props.onSwitchComing(false);//switch off coming attributes
-                            props.onSwitchHistory(false);
-                            props.fetchNodeDetails(props.node, props.selectedDay, props.showHistory, props.showComing, props.selectedHierarchy);
->>>>>>> 71b4d01d
+                            //props.onSwitchComing(false);//switch off coming attributes
+                            //props.onSwitchHistory(false);
+                            //props.fetchNodeDetails(props.node, props.selectedDay, props.showHistory, props.showComing, props.selectedHierarchy);
+                            {readDetails();}
                         }}//switch off history attributes
                         >
                             {t('edit_mode_save_button')}
