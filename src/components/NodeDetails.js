/* eslint-disable max-lines-per-function */
/* eslint-disable max-lines */
import React, { useEffect, useState } from 'react';
import { connect } from 'react-redux';
import NodeDetailsTable from './NodeDetailsTable';
import { filterAttributeDuplicates, datesOverlap } from '../actions/utilAction';
import { switchHistory, switchComing, updateAttributes } from '../actions/nodeViewAction';

import {
    fetchNodeParents,
    fetchNodeChildren
} from '../actions/hierarchyAction';
import {
    fetchNodeAttributes,
    fetchNodeFavorableFullNames,
    fetchNodeFullNames,
    fetchNodePredecessors,
    fetchNodeSuccessors
} from '../actions/nodeAction';
import { useTranslation } from 'react-i18next';
import { codeAttributes } from '../constants/variables';
import EditButtons from './EditButtons';
import { isAdmin } from '../actions/userAction';
<<<<<<< HEAD
import OrganisationUnitSearch from './OrganisationUnitSearch';
import HierarchyDropDown from './HierarchyDropDown';
import { Button, Col, Row } from 'react-bootstrap';
import NewUpperUnit from './NewUpperUnit';
=======
import moment from 'moment';
>>>>>>> 7bd59f3b

// eslint-disable-next-line complexity
const NodeDetails = (props) => {
    const { t, i18n } = useTranslation();
    const lang = i18n.language;
    const [attributeData, setAttributeData] = useState(false);
    const [modified, setModified] = useState({}); //{} makes map. Change map to list when sending to backend
    //const [newrowdata, setNewrowdata] = useState([]); //{} makes map. Change map to list when sending to backend

    const uniqueIdAttribute = props.node
        ? { 'key': 'unique_id', 'value': props.node.uniqueId, startDate: null, endDate: null }
        : { 'key': 'unique_id', 'value': t('no_value'), startDate: null, endDate: null };
    const isCodeAttribute = (elem) => {
        return codeAttributes.includes(elem);
    };

    const sortOtherAttributes = elems => {
        const sortedList = elems.sort((a, b) => {
            if (!a.startDate && !a.endDate) {
                return -1;
            }
            if (!b.startDate && !b.endDate) {
                return 1;
            }
            if (b.endDate && a.startDate) {
                return new Date(b.endDate) - new Date(a.startDate);
            }
            return new Date(a.startDate) - new Date(b.startDate);
        });
        return sortedList;
    };

    const sortCodeAttributesByDate = (elems, order) => {
        let result = [];
        order.forEach(element => {
            const filteredBatch = elems.filter(e => {
                return e.key === element;
            });
            filteredBatch.sort((a,b) => {
                return new Date(b.endDate) - new Date(a.startDate);
            });
            result.push(filteredBatch);
        });
        return result.flat();
    };

    const byCodesAndDates = (a,b) => {
        if (a.key === b.key) {
            if (!a.startDate && !a.endDate) {
                return -1;
            }
            if (!b.startDate && !b.endDate) {
                return 1;
            }
            if (b.endDate && a.startDate) {
                return new Date(b.endDate) - new Date(a.startDate);
            }
            return new Date(a.startDate) - new Date(b.startDate);
        }
        const aOrder = codeAttributes.findIndex(key => key === a.key);
        const bOrder = codeAttributes.findIndex(key => key === b.key);
        if (aOrder < bOrder) {
            return -1;
        } else if (aOrder > bOrder) {
            return 1;
        }
        return 0;
    };

    const sortNameAttributesByDate = (elems, order) => {

        let result = [];

        for (let property in order) {

            const filteredBatch = elems.filter(e => {
                return e.key === property;
            });

            filteredBatch.sort((a,b) => {
                return (!(a.endDate || b.endDate) && 0) || (!a.endDate && -1) || (!b.endDate && 1) || new Date(b.endDate) - new Date(a.endDate);
            });

            result.push(filteredBatch);
        }

        return result.flat();
    };

    const orderNameAttributesByLanguage = (elems) => {
        const order = { name_fi : 0, name_sv : 1, name_en : 2, default: 3 };
        elems.sort((a,b) => order[a.key] - order[b.key]);
        return sortNameAttributesByDate(elems, order);
    };

    const selectData = () => {
        if (props.showHistory && props.showComing && props.nodeAttributesHistory && props.nodeAttributes) {
            setAttributeData(filterAttributeDuplicates(props.nodeAttributesHistory, props.nodeAttributesFuture));
        } else if (props.showHistory && props.nodeAttributesHistory) {
            setAttributeData(props.nodeAttributesHistory);
        } else if (props.showComing && props.nodeAttributesFuture) {
            setAttributeData(props.nodeAttributesFuture);
        } else {
            setAttributeData(props.nodeAttributes);
        }
    };
    const nameInfoData = attributeData ? attributeData.filter(elem => /^name_(fi|sv|en)$/.test(elem.key)) : false;
    const nameInfoDataOrderedByLanguage = nameInfoData ? orderNameAttributesByLanguage(nameInfoData) : false;
    const typeAttributeData = attributeData ? attributeData.filter(elem => elem.key === 'type') : false;
    const codeAttributesData = attributeData
        ? [uniqueIdAttribute, ...attributeData.filter(a => codeAttributes.includes(a.key))]
            .sort(byCodesAndDates)
            .filter(a => !nameInfoData.includes(a) && !typeAttributeData.includes(a))
        : false;
    const otherAttributesData = attributeData ? attributeData.filter(elem => {
        return !nameInfoData.includes(elem) && !typeAttributeData.includes(elem) && !codeAttributesData.includes(elem);
    }) : false;
    const sortedOtherAttributesData = otherAttributesData ? sortOtherAttributes(otherAttributesData) : false;
    const validityData = props.node ? [props.node] : false;

    const isCurrent = datesOverlap(
        props.node?.startDate && new Date(Date.parse(props.node.startDate)),
        props.node?.endDate && new Date(Date.parse(props.node.endDate)),
        props.selectedDay
    );
    const isPast = !isCurrent && props.node?.endDate && new Date(Date.parse(props.node.endDate)).getTime() <= props.selectedDay.getTime();
    const isFuture = !isCurrent && props.node?.startDate && new Date(Date.parse(props.node.startDate)).getTime() >= props.selectedDay.getTime();

    useEffect(() => {
        if (props.node) {
            const startDate = Date.parse(props.node.startDate) || undefined;
            const endDate = Date.parse(props.node.endDate) || undefined;
            if (datesOverlap(startDate && new Date(startDate), endDate && new Date(endDate), props.selectedDay)) {
                props.fetchNodeDetails(props.node, props.selectedDay, props.showHistory, props.showComing, props.selectedHierarchy);
            } else if (endDate && new Date(endDate).getTime() <= props.selectedDay.getTime()) {
                props.fetchNodeDetails(props.node, new Date(endDate), props.showHistory, props.showComing, props.selectedHierarchy);
            } else if (startDate && new Date(startDate).getTime() >= props.selectedDay.getTime()) {
                props.fetchNodeDetails(props.node, new Date(startDate), props.showHistory, props.showComing, props.selectedHierarchy);
            }
        }
    }, [props.node, props.showComing, props.showHistory, props.selectedHierarchy]);

    React.useLayoutEffect(() => {
        selectData();
    }, [props.nodeAttributes, props.nodeAttributesFuture, props.nodeAttributesHistory]);

    const pastFutureFilter = (data) => {
        if (isCurrent || props.showComing || props.showHistory) {
            return data;
        }
        return [];
    };

    /*const addNewrow = (event) => {
    ==============================================================================================================
        Jokaiselle NodeDetailsTable:lle (jota voi editoida/lisätä riveja) lisättävä oma newrowdata array, että osaa tulostaa
        kuhunkin kohtaan oikeat tyhjät rivit, (jotka sit täytetään ja lisätään kantaan jne....)
    ==============================================================================================================
            //newrowdata.length +1 ni saat arvon tohon alle key:
            //se on tiedettävä, jos päivittää jälkeenpäin kys. riviä.
            //const target = { key: '17',value: 'lili' };//creates a ne elem object
            //setNewrowdata([{ ...newrowdata, '17': target }]);//adds new empty object in modified array
           //- piti laitta toho riville yllä [{ ...newrowdata, '17': target }] muuten ei toiminu
        let index = modified.length +1;
        setModified([{ ...modified, index:[{ key: '',value: '' }] }]);
    };*/

    const onValueChange = (event, elem) => {
        if (modified[elem.id]) {//element has already been modified at least once, because its found in modified array
            const target = { ...modified[elem.id], [event.target.name]: event.target.value };//makes copy of modified[elem.id] and updates its value with event.target.value
            setModified({ ...modified, [elem.id]: target });//updates row
        } else {//This is the first time this element is modified so its not found in modified array
            const target = { ...elem, [event.target.name]: event.target.value };//creates a new elem object based on elem object and updates its value with event.target.value
            setModified({ ...modified, [elem.id]: target });//adds this new object in modified map
        }
    };

    const onDateChange = (dateChanged) => {
        let elem = dateChanged.elem;
        let date = moment(dateChanged.date).utcOffset(0).format('YYYY-MM-DDTHH:mm:ss.sss+00:00');
        if (date === 'Invalid date') {
            date = null;
        }
        let name = dateChanged.whichDate; //startDate or endDate

        if (modified[elem.id]) {//element has already been modified at least once, because its found in modified array
            const target = { ...modified[elem.id], [name]: date };//makes copy of modified[elem.id] and updates its value with date
            setModified({ ...modified, [elem.id]: target });//updates row
        } else {//This is the first time this element is modified so its not found in modified array
            const target = { ...elem, [name]: date };//creates a new elem object based on elem object and updates its value with date
            setModified({ ...modified, [elem.id]: target });//adds this new object in modified map
        }
    };

    return (
        <div>
            {props.nodeAttributes &&
                <>
                    {isAdmin(props.user) ? <EditButtons setModified={setModified} node={props.node} selectedDay={props.selectedDay} selectedHierarchy={props.selectedHierarchy} modified={modified} /> : null }
                    <div className="organisation-unit-title">
                        <h3>{props.favorableNames[lang === 'ia' && 'fi' || lang]?.[0]?.name}</h3>
                        {/*<NodeViewControl node={props.node} selectedDay={props.selectedDay} selectedHierarchy={props.selectedHierarchy} />*/}
                    </div>
                    <div className="right-side">
                        <NodeDetailsTable
                            selectedDay={props.selectedDay}
                            type='key-value'
                            heading='valid_dates'
                            tableLabels={[]}
                            contentData={validityData ? [...validityData.map((elem => {
                                if (modified[elem.id]) { //if attribute is modified it's found in modified map
                                    return modified[elem.id];//and already modified attribute is shown
                                }
                                return elem; //original attribute
                            }))] : validityData }
                            /*contentData={validityData ? [...validityData.map((elem => {
                                 if (modified[elem.id]) { //if attribute is modified it's found in modified map
                                     return modified[elem.id];//and already modified attribute is shown
                                 }
                                 return elem; //original attribute
                             })), { key: '',value: '' }] : [{ key: '',value: '' }]} //adds empty row after attributes*/
                            hasValidity={true}
                            onValueChange={onValueChange}
                            onDateChange={onDateChange}
                            fullname={false}
                        />
                        <NodeDetailsTable
                            selectedDay={props.selectedDay}
                            type='key-value'
                            heading='name_info'
                            tableLabels={['text_language_header', 'name']}
                            contentData={nameInfoDataOrderedByLanguage ? [...nameInfoDataOrderedByLanguage.map((elem => {
                                if (modified[elem.id]) { //if attribute is modified it's found in modified map
                                    return modified[elem.id];//and already modified attribute is shown
                                }
                                return elem; //original attribute
                            }))] : nameInfoDataOrderedByLanguage }
                            /*contentData={nameInfoDataOrderedByLanguage ? [...nameInfoDataOrderedByLanguage.map((elem => {
                                if (modified[elem.id]) { //if attribute is modified it's found in modified map
                                    return modified[elem.id];//and already modified attribute is shown
                                }
                                return elem; //original attribute
                            })), [...modified.map((elem => {
                                return elem;
                            }))] ]: [{ key: '',value: '' }]} //add empty row after attributes*/
                            hasValidity={true}
                            dataFilter={pastFutureFilter}
                            onValueChange={onValueChange}
                            onDateChange={onDateChange}
                            //addNewrow={addNewrow}
                            fullname={false}

                        />
                        <NodeDetailsTable
                            selectedDay={props.selectedDay}
                            type='key-value'
                            heading='display_name_info'
                            tableLabels={['text_language_header', 'name']}
                            contentData={[...(props.displayNames.fi || []), ...(props.displayNames.sv || []), ...(props.displayNames.en || [])].filter(n => n).map(dn => ({ ...dn, key: `name_${dn.language.toLowerCase()}`, value: dn.name }))}
                            hasValidity={true}
                            dataFilter={pastFutureFilter}
                            //edit={false}
                            fullname={true}
                            onValueChange={onValueChange}
                            onDateChange={onDateChange}
                        />
                        <NodeDetailsTable
                            selectedDay={props.selectedDay}
                            type='key-value'
                            heading='codes'
                            tableLabels={['code_namespace', 'value']}
                            contentData={codeAttributesData ? [...codeAttributesData.map((elem => {
                                if (modified[elem.id]) { //if attribute is modified it's found in modified map
                                    return modified[elem.id];//and already modified attribute is shown
                                }
                                return elem; //original attribute
                            }))]: codeAttributesData }
                            /*contentData={codeAttributesData ? [...codeAttributesData.map((elem => {
                                if (modified[elem.id]) { //if attribute is modified it's found in modified map
                                    return modified[elem.id];//and already modified attribute is shown
                                }
                                return elem; //original attribute
                            })), { key: '',value: '' }] : [{ key: '',value: '' }]} //add empty row after attributes*/
                            hasValidity={true}
                            dataFilter={data => (isPast || isFuture) && !(props.showHistory || props.showComing) ? data.filter(attr => attr.key === 'unique_id') : data}
                            onValueChange={onValueChange}
                            onDateChange={onDateChange}
                            fullname={false}

                        />
                        <NodeDetailsTable
                            selectedDay={props.selectedDay}
                            type='key-value'
                            heading='unit_type'
                            tableLabels={[]}
                            contentData={typeAttributeData ? [...typeAttributeData.map((elem => {
                                if (modified[elem.id]) { //if attribute is modified it's found in modified map
                                    return modified[elem.id];//and already modified attribute is shown
                                }
                                return elem; //original attribute
                            }))]: typeAttributeData }
                            hasValidity={true}
                            dataFilter={pastFutureFilter}
                            onValueChange={onValueChange}
                            onDateChange={onDateChange}
                            fullname={false}

                        />
                        <NodeDetailsTable
                            selectedDay={props.selectedDay}
                            type='node-hierarchy'
                            heading='upper_units'
                            tableLabels={['unit', 'hierarchies', 'hierarchy_valid']}
                            contentData={props.parents[lang === 'ia' && 'fi' || lang]}
                            hasValidity={false}
                            dataFilter={pastFutureFilter}
                            onValueChange={onValueChange}
                            onDateChange={onDateChange}
                            fullname={false}

                        />
                        <NewUpperUnit />
                        <NodeDetailsTable
                            selectedDay={props.selectedDay}
                            type='node-hierarchy'
                            heading='subunits'
                            tableLabels={['unit', 'hierarchies', 'hierarchy_valid']}
                            contentData={props.children[lang === 'ia' && 'fi' || lang]}
                            hasValidity={false}
                            dataFilter={pastFutureFilter}
                            onValueChange={onValueChange}
                            onDateChange={onDateChange}
                            fullname={false}

                        />
                        <NodeDetailsTable
                            selectedDay={props.selectedDay}
                            type='name-validity'
                            heading='predecessors'
                            tableLabels={['name', 'valid_dates', 'predecessor_edge_valid']}
                            contentData={props.predecessors[lang === 'ia' && 'fi' || lang]}
                            hasValidity={false}
                            onValueChange={onValueChange}
                            onDateChange={onDateChange}
                            fullname={false}

                        />
                        <NodeDetailsTable
                            selectedDay={props.selectedDay}
                            type='name-validity'
                            heading='successors'
                            tableLabels={['name', 'valid_dates', 'successor_edge_valid']}
                            contentData={props.successors[lang === 'ia' && 'fi' || lang]}
                            hasValidity={false}
                            onValueChange={onValueChange}
                            onDateChange={onDateChange}
                            fullname={false}

                        />
                        <NodeDetailsTable
                            selectedDay={props.selectedDay}
                            type='key-value'
                            heading='other_attributes'
                            tableLabels={['attribute', 'value']}
                            contentData={sortedOtherAttributesData ? [...sortedOtherAttributesData.map((elem => {
                                if (modified[elem.id]) { //if attribute is modified it's found in modified map
                                    return modified[elem.id];//and already modified attribute is shown
                                }
                                return elem; //original attribute
                            }))] : sortedOtherAttributesData }
                            /*contentData={sortedOtherAttributesData ? [...sortedOtherAttributesData.map((elem => {
                                if (modified[elem.id]) { //if attribute is modified it's found in modified map
                                    return modified[elem.id];//and already modified attribute is shown
                                }
                                return elem; //original attribute
                            })), { key: '',value: '' }] : [{ key: '',value: '' }]} //add empty row after attributes*/
                            hasValidity={true}
                            dataFilter={pastFutureFilter}
                            onValueChange={onValueChange}
                            onDateChange={onDateChange}
                            fullname={false}

                        />
                    </div>
                </>
            }
        </div>
    );
};

const mapStateToProps = state => ({
    node : state.nrd.node,
    nodeAttributes : state.nrd.nodeAttributes,
    nodeAttributesFuture: state.nrd.nodeAttributesFuture,
    nodeAttributesHistory: state.nrd.nodeAttributesHistory,
    parents : state.hr.parents,
    parentsHistory: state.hr.parentsHistory,
    parentsFuture: state.hr.parentsFuture,
    children : state.hr.children,
    childrenHistory: state.hr.childrenHistory,
    childrenFuture: state.hr.childrenFuture,
    predecessors : state.nrd.nodePredecessors,
    successors : state.nrd.nodeSuccessors,
    selectedDay: state.dr.selectedDay,
    showHistory: state.nvrd.showHistory,
    showComing: state.nvrd.showComing,
    displayNames: state.nrd.nodeDisplayNames,
    favorableNames: state.nrd.nodeFavorableNames,
    selectedHierarchy: state.tree.selectedHierarchy,
    user : state.ur.user,
    //feedback: state.nrd.feedback,
});

const mapDispatchToProps = dispatch => ({
    onSwitchHistory: (input) => {
        dispatch(switchHistory(input));
    },
    onSwitchComing: (input) => {
        dispatch(switchComing(input));
    },
    fetchNodeDetails: (node, selectedDay, showHistory, showComing, selectedHierarchy) => {
        dispatch(fetchNodePredecessors(node.uniqueId, selectedDay));
        dispatch(fetchNodeSuccessors(node.uniqueId, selectedDay));
        dispatch(fetchNodeFavorableFullNames(node.uniqueId, selectedDay));
        if (!(showHistory || showComing)) {
            dispatch(fetchNodeAttributes(node.uniqueId, selectedDay, selectedHierarchy));
            dispatch(fetchNodeParents(node.uniqueId, selectedDay));
            dispatch(fetchNodeChildren(node.uniqueId, selectedDay));
            dispatch(fetchNodeFullNames(node.uniqueId, selectedDay));
        }
    }
});

export default connect(mapStateToProps, mapDispatchToProps)(NodeDetails);<|MERGE_RESOLUTION|>--- conflicted
+++ resolved
@@ -21,14 +21,11 @@
 import { codeAttributes } from '../constants/variables';
 import EditButtons from './EditButtons';
 import { isAdmin } from '../actions/userAction';
-<<<<<<< HEAD
+import moment from 'moment';
 import OrganisationUnitSearch from './OrganisationUnitSearch';
 import HierarchyDropDown from './HierarchyDropDown';
 import { Button, Col, Row } from 'react-bootstrap';
 import NewUpperUnit from './NewUpperUnit';
-=======
-import moment from 'moment';
->>>>>>> 7bd59f3b
 
 // eslint-disable-next-line complexity
 const NodeDetails = (props) => {
