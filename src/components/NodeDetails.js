/* eslint-disable max-lines-per-function */
/* eslint-disable max-lines */
import React, { useEffect, useState } from 'react';
import { connect } from 'react-redux';
import NodeDetailsTable from './NodeDetailsTable';
import NodeViewControl from './NodeViewControl';
import { datesOverlap, filterAttributeDuplicates } from '../actions/utilAction';
import { fetchNodeChildren, fetchNodeParents } from '../actions/hierarchyAction';
import {
    fetchNodeAttributes,
    fetchNodeFavorableFullNames,
    fetchNodeFullNames,
    fetchNodePredecessors,
    fetchNodeSuccessors
} from '../actions/nodeAction';
import { useTranslation } from 'react-i18next';
import { codeAttributes } from '../constants/variables';
import EditButtons from './EditButtons';
import { isAdmin } from '../actions/userAction';

// eslint-disable-next-line complexity
const NodeDetails = (props) => {
    const { t, i18n } = useTranslation();
    const lang = i18n.language;
    const [attributeData, setAttributeData] = useState(false);

    const uniqueIdAttribute = props.node
        ? { 'key': 'unique_id', 'value': props.node.uniqueId, startDate: null, endDate: null }
        : { 'key': 'unique_id', 'value': t('no_value'), startDate: null, endDate: null };
    const isCodeAttribute = (elem) => {
        return codeAttributes.includes(elem);
    };

    const sortOtherAttributes = elems => {
        const sortedList = elems.sort((a, b) => {
            if (!a.startDate && !a.endDate) {
                return -1;
            }
            if (!b.startDate && !b.endDate) {
                return 1;
            }
            if (b.endDate && a.startDate) {
                return new Date(b.endDate) - new Date(a.startDate);
            }
            return new Date(a.startDate) - new Date(b.startDate);
        });
        return sortedList;
    };

    const sortCodeAttributesByDate = (elems, order) => {
        let result = [];
        order.forEach(element => {
            const filteredBatch = elems.filter(e => {
                return e.key === element;
            });
            filteredBatch.sort((a,b) => {
                return new Date(b.endDate) - new Date(a.startDate);
            });
            result.push(filteredBatch);
        });
        return result.flat();
    };

    const byCodesAndDates = (a,b) => {
        if (a.key === b.key) {
            if (!a.startDate && !a.endDate) {
                return -1;
            }
            if (!b.startDate && !b.endDate) {
                return 1;
            }
            if (b.endDate && a.startDate) {
                return new Date(b.endDate) - new Date(a.startDate);
            }
            return new Date(a.startDate) - new Date(b.startDate);
        }
        const aOrder = codeAttributes.findIndex(key => key === a.key);
        const bOrder = codeAttributes.findIndex(key => key === b.key);
        if (aOrder < bOrder) {
            return -1;
        } else if (aOrder > bOrder) {
            return 1;
        }
        return 0;
    };

    const sortNameAttributesByDate = (elems, order) => {

        let result = [];

        for (let property in order) {

            const filteredBatch = elems.filter(e => {
                return e.key === property;
            });

            filteredBatch.sort((a,b) => {
                return (!(a.endDate || b.endDate) && 0) || (!a.endDate && -1) || (!b.endDate && 1) || new Date(b.endDate) - new Date(a.endDate);
            });

            result.push(filteredBatch);
        }

        return result.flat();
    };

    const orderNameAttributesByLanguage = (elems) => {
        const order = { name_fi : 0, name_sv : 1, name_en : 2, default: 3 };
        elems.sort((a,b) => order[a.key] - order[b.key]);
        return sortNameAttributesByDate(elems, order);
    };

    const selectData = () => {
        if (props.showHistory && props.showComing && props.nodeAttributesHistory && props.nodeAttributes) {
            setAttributeData(filterAttributeDuplicates(props.nodeAttributesHistory, props.nodeAttributesFuture));
        } else if (props.showHistory && props.nodeAttributesHistory) {
            setAttributeData(props.nodeAttributesHistory);
        } else if (props.showComing && props.nodeAttributesFuture) {
            setAttributeData(props.nodeAttributesFuture);
        } else {
            setAttributeData(props.nodeAttributes);
        }
    };
    const nameInfoData = attributeData ? attributeData.filter(elem => /^name_(fi|sv|en)$/.test(elem.key)) : false;
    const nameInfoDataOrderedByLanguage = nameInfoData ? orderNameAttributesByLanguage(nameInfoData) : false;
    const typeAttributeData = attributeData ? attributeData.filter(elem => elem.key === 'type') : false;
    const codeAttributesData = attributeData
        ? [uniqueIdAttribute, ...attributeData.filter(a => codeAttributes.includes(a.key))]
            .sort(byCodesAndDates)
            .filter(a => !nameInfoData.includes(a) && !typeAttributeData.includes(a))
        : false;
    const otherAttributesData = attributeData ? attributeData.filter(elem => {
        return !nameInfoData.includes(elem) && !typeAttributeData.includes(elem) && !codeAttributesData.includes(elem);
    }) : false;
    const sortedOtherAttributesData = otherAttributesData ? sortOtherAttributes(otherAttributesData) : false;
    const validityData = props.node ? [props.node] : false;

    const isCurrent = datesOverlap(
        props.node?.startDate && new Date(Date.parse(props.node.startDate)),
        props.node?.endDate && new Date(Date.parse(props.node.endDate)),
        props.selectedDay
    );
    const isPast = !isCurrent && props.node?.endDate && new Date(Date.parse(props.node.endDate)).getTime() <= props.selectedDay.getTime();
    const isFuture = !isCurrent && props.node?.startDate && new Date(Date.parse(props.node.startDate)).getTime() >= props.selectedDay.getTime();

    useEffect(() => {
        if (props.node) {
            const startDate = Date.parse(props.node.startDate) || undefined;
            const endDate = Date.parse(props.node.endDate) || undefined;
            if (datesOverlap(startDate && new Date(startDate), endDate && new Date(endDate), props.selectedDay)) {
                props.fetchNodeDetails(props.node, props.selectedDay, props.showHistory, props.showComing, props.selectedHierarchy);
            } else if (endDate && new Date(endDate).getTime() <= props.selectedDay.getTime()) {
                props.fetchNodeDetails(props.node, new Date(endDate), props.showHistory, props.showComing, props.selectedHierarchy);
            } else if (startDate && new Date(startDate).getTime() >= props.selectedDay.getTime()) {
                props.fetchNodeDetails(props.node, new Date(startDate), props.showHistory, props.showComing, props.selectedHierarchy);
            }
        }
    }, [props.node, props.showComing, props.showHistory, props.selectedHierarchy]);

    React.useLayoutEffect(() => {
        selectData();
    }, [props.nodeAttributes, props.nodeAttributesFuture, props.nodeAttributesHistory]);

    const pastFutureFilter = (data) => {
        if (isCurrent || props.showComing || props.showHistory) {
            return data;
        }
        return [];
    };

    return (
        <div>
            {props.nodeAttributes &&
<<<<<<< HEAD
                <div>
                    {isAdmin(props.user) ? <EditButtons /> : null }
                    <h3>{props.favorableNames[lang === 'ia' && 'fi' || lang]?.[0]?.name}</h3>
                    <NodeViewControl node={props.node} selectedDay={props.selectedDay} selectedHierarchy={props.selectedHierarchy} />
                    <NodeDetailsTable
                        selectedDay={props.selectedDay}
                        type='key-value'
                        heading='valid_dates'
                        tableLabels={[]}
                        contentData={validityData}
                        hasValidity={true}
                    />
                    <NodeDetailsTable
                        selectedDay={props.selectedDay}
                        type='key-value'
                        heading='name_info'
                        tableLabels={['text_language_header', 'name']}
                        contentData={nameInfoDataOrderedByLanguage}
                        hasValidity={true}
                        dataFilter={pastFutureFilter}
                    />
                    <NodeDetailsTable
                        selectedDay={props.selectedDay}
                        type='key-value'
                        heading='display_name_info'
                        tableLabels={['text_language_header', 'name']}
                        contentData={[...(props.displayNames.fi || []), ...(props.displayNames.sv || []), ...(props.displayNames.en || [])].filter(n => n).map(dn => ({ ...dn, key: `name_${dn.language.toLowerCase()}`, value: dn.name }))}
                        hasValidity={true}
                        dataFilter={pastFutureFilter}
                    />
                    <NodeDetailsTable
                        selectedDay={props.selectedDay}
                        type='key-value'
                        heading='codes'
                        tableLabels={['code_namespace', 'value']}
                        contentData={codeAttributesData}
                        hasValidity={true}
                        dataFilter={data => (isPast || isFuture) && !(props.showHistory || props.showComing) ? data.filter(attr => attr.key === 'unique_id') : data}
                    />
                    <NodeDetailsTable
                        selectedDay={props.selectedDay}
                        type='key-value'
                        heading='unit_type'
                        tableLabels={[]}
                        contentData={typeAttributeData}
                        hasValidity={true}
                        dataFilter={pastFutureFilter}
                    />
                    <NodeDetailsTable
                        selectedDay={props.selectedDay}
                        type='node-hierarchy'
                        heading='upper_units'
                        tableLabels={['unit', 'hierarchies', 'hierarchy_valid']}
                        contentData={props.parents[lang === 'ia' && 'fi' || lang]}
                        hasValidity={false}
                        dataFilter={pastFutureFilter}
                    />
                    <NodeDetailsTable
                        selectedDay={props.selectedDay}
                        type='node-hierarchy'
                        heading='subunits'
                        tableLabels={['unit', 'hierarchies', 'hierarchy_valid']}
                        contentData={props.children[lang === 'ia' && 'fi' || lang]}
                        hasValidity={false}
                        dataFilter={pastFutureFilter}
                    />
                    <NodeDetailsTable
                        selectedDay={props.selectedDay}
                        type='name-validity'
                        heading='predecessors'
                        tableLabels={['name', 'valid_dates', 'predecessor_edge_valid']}
                        contentData={props.predecessors[lang === 'ia' && 'fi' || lang]}
                        hasValidity={false}
                    />
                    <NodeDetailsTable
                        selectedDay={props.selectedDay}
                        type='name-validity'
                        heading='successors'
                        tableLabels={['name', 'valid_dates', 'successor_edge_valid']}
                        contentData={props.successors[lang === 'ia' && 'fi' || lang]}
                        hasValidity={false}
                    />
                    <NodeDetailsTable
                        selectedDay={props.selectedDay}
                        type='key-value'
                        heading='other_attributes'
                        tableLabels={['attribute', 'value']}
                        contentData={sortedOtherAttributesData}
                        hasValidity={true}
                        dataFilter={pastFutureFilter}
                    />
                </div>
=======
                <>
                    <div className="organisation-unit-title">
                        <h3>{props.favorableNames[lang === 'ia' && 'fi' || lang]?.[0]?.name}</h3>
                        <NodeViewControl node={props.node} selectedDay={props.selectedDay} selectedHierarchy={props.selectedHierarchy} />
                    </div>
                    <div className="right-side">
                        <NodeDetailsTable
                            selectedDay={props.selectedDay}
                            type='key-value'
                            heading='valid_dates'
                            tableLabels={[]}
                            contentData={validityData}
                            hasValidity={true}
                        />
                        <NodeDetailsTable
                            selectedDay={props.selectedDay}
                            type='key-value'
                            heading='name_info'
                            tableLabels={['text_language_header', 'name']}
                            contentData={nameInfoDataOrderedByLanguage}
                            hasValidity={true}
                            dataFilter={pastFutureFilter}
                        />
                        <NodeDetailsTable
                            selectedDay={props.selectedDay}
                            type='key-value'
                            heading='display_name_info'
                            tableLabels={['text_language_header', 'name']}
                            contentData={[...(props.displayNames.fi || []), ...(props.displayNames.sv || []), ...(props.displayNames.en || [])].filter(n => n).map(dn => ({ ...dn, key: `name_${dn.language.toLowerCase()}`, value: dn.name }))}
                            hasValidity={true}
                            dataFilter={pastFutureFilter}
                        />
                        <NodeDetailsTable
                            selectedDay={props.selectedDay}
                            type='key-value'
                            heading='codes'
                            tableLabels={['code_namespace', 'value']}
                            contentData={codeAttributesData}
                            hasValidity={true}
                            dataFilter={data => (isPast || isFuture) && !(props.showHistory || props.showComing) ? data.filter(attr => attr.key === 'unique_id') : data}
                        />
                        <NodeDetailsTable
                            selectedDay={props.selectedDay}
                            type='key-value'
                            heading='unit_type'
                            tableLabels={[]}
                            contentData={typeAttributeData}
                            hasValidity={true}
                            dataFilter={pastFutureFilter}
                        />
                        <NodeDetailsTable
                            selectedDay={props.selectedDay}
                            type='node-hierarchy'
                            heading='upper_units'
                            tableLabels={['unit', 'hierarchies', 'hierarchy_valid']}
                            contentData={props.parents[lang === 'ia' && 'fi' || lang]}
                            hasValidity={false}
                            dataFilter={pastFutureFilter}
                        />
                        <NodeDetailsTable
                            selectedDay={props.selectedDay}
                            type='node-hierarchy'
                            heading='subunits'
                            tableLabels={['unit', 'hierarchies', 'hierarchy_valid']}
                            contentData={props.children[lang === 'ia' && 'fi' || lang]}
                            hasValidity={false}
                            dataFilter={pastFutureFilter}
                        />
                        <NodeDetailsTable
                            selectedDay={props.selectedDay}
                            type='name-validity'
                            heading='predecessors'
                            tableLabels={['name', 'valid_dates', 'predecessor_edge_valid']}
                            contentData={props.predecessors[lang === 'ia' && 'fi' || lang]}
                            hasValidity={false}
                        />
                        <NodeDetailsTable
                            selectedDay={props.selectedDay}
                            type='name-validity'
                            heading='successors'
                            tableLabels={['name', 'valid_dates', 'successor_edge_valid']}
                            contentData={props.successors[lang === 'ia' && 'fi' || lang]}
                            hasValidity={false}
                        />
                        <NodeDetailsTable
                            selectedDay={props.selectedDay}
                            type='key-value'
                            heading='other_attributes'
                            tableLabels={['attribute', 'value']}
                            contentData={sortedOtherAttributesData}
                            hasValidity={true}
                            dataFilter={pastFutureFilter}
                        />
                    </div>
                </>
>>>>>>> e195c921
            }
        </div>
    );
};

const mapStateToProps = state => ({
    node : state.nrd.node,
    nodeAttributes : state.nrd.nodeAttributes,
    nodeAttributesFuture: state.nrd.nodeAttributesFuture,
    nodeAttributesHistory: state.nrd.nodeAttributesHistory,
    parents : state.hr.parents,
    parentsHistory: state.hr.parentsHistory,
    parentsFuture: state.hr.parentsFuture,
    children : state.hr.children,
    childrenHistory: state.hr.childrenHistory,
    childrenFuture: state.hr.childrenFuture,
    predecessors : state.nrd.nodePredecessors,
    successors : state.nrd.nodeSuccessors,
    selectedDay: state.dr.selectedDay,
    showHistory: state.nvrd.showHistory,
    showComing: state.nvrd.showComing,
    displayNames: state.nrd.nodeDisplayNames,
    favorableNames: state.nrd.nodeFavorableNames,
    selectedHierarchy: state.tree.selectedHierarchy,
    user : state.ur.user
});

const mapDispatchToProps = dispatch => ({
    fetchNodeDetails: (node, selectedDay, showHistory, showComing, selectedHierarchy) => {
        dispatch(fetchNodePredecessors(node.uniqueId, selectedDay));
        dispatch(fetchNodeSuccessors(node.uniqueId, selectedDay));
        dispatch(fetchNodeFavorableFullNames(node.uniqueId, selectedDay));
        if (!(showHistory || showComing)) {
            dispatch(fetchNodeAttributes(node.uniqueId, selectedDay, selectedHierarchy));
            dispatch(fetchNodeParents(node.uniqueId, selectedDay));
            dispatch(fetchNodeChildren(node.uniqueId, selectedDay));
            dispatch(fetchNodeFullNames(node.uniqueId, selectedDay));
        }
    }
});

export default connect(mapStateToProps, mapDispatchToProps)(NodeDetails);<|MERGE_RESOLUTION|>--- conflicted
+++ resolved
@@ -171,101 +171,8 @@
     return (
         <div>
             {props.nodeAttributes &&
-<<<<<<< HEAD
-                <div>
+                <>
                     {isAdmin(props.user) ? <EditButtons /> : null }
-                    <h3>{props.favorableNames[lang === 'ia' && 'fi' || lang]?.[0]?.name}</h3>
-                    <NodeViewControl node={props.node} selectedDay={props.selectedDay} selectedHierarchy={props.selectedHierarchy} />
-                    <NodeDetailsTable
-                        selectedDay={props.selectedDay}
-                        type='key-value'
-                        heading='valid_dates'
-                        tableLabels={[]}
-                        contentData={validityData}
-                        hasValidity={true}
-                    />
-                    <NodeDetailsTable
-                        selectedDay={props.selectedDay}
-                        type='key-value'
-                        heading='name_info'
-                        tableLabels={['text_language_header', 'name']}
-                        contentData={nameInfoDataOrderedByLanguage}
-                        hasValidity={true}
-                        dataFilter={pastFutureFilter}
-                    />
-                    <NodeDetailsTable
-                        selectedDay={props.selectedDay}
-                        type='key-value'
-                        heading='display_name_info'
-                        tableLabels={['text_language_header', 'name']}
-                        contentData={[...(props.displayNames.fi || []), ...(props.displayNames.sv || []), ...(props.displayNames.en || [])].filter(n => n).map(dn => ({ ...dn, key: `name_${dn.language.toLowerCase()}`, value: dn.name }))}
-                        hasValidity={true}
-                        dataFilter={pastFutureFilter}
-                    />
-                    <NodeDetailsTable
-                        selectedDay={props.selectedDay}
-                        type='key-value'
-                        heading='codes'
-                        tableLabels={['code_namespace', 'value']}
-                        contentData={codeAttributesData}
-                        hasValidity={true}
-                        dataFilter={data => (isPast || isFuture) && !(props.showHistory || props.showComing) ? data.filter(attr => attr.key === 'unique_id') : data}
-                    />
-                    <NodeDetailsTable
-                        selectedDay={props.selectedDay}
-                        type='key-value'
-                        heading='unit_type'
-                        tableLabels={[]}
-                        contentData={typeAttributeData}
-                        hasValidity={true}
-                        dataFilter={pastFutureFilter}
-                    />
-                    <NodeDetailsTable
-                        selectedDay={props.selectedDay}
-                        type='node-hierarchy'
-                        heading='upper_units'
-                        tableLabels={['unit', 'hierarchies', 'hierarchy_valid']}
-                        contentData={props.parents[lang === 'ia' && 'fi' || lang]}
-                        hasValidity={false}
-                        dataFilter={pastFutureFilter}
-                    />
-                    <NodeDetailsTable
-                        selectedDay={props.selectedDay}
-                        type='node-hierarchy'
-                        heading='subunits'
-                        tableLabels={['unit', 'hierarchies', 'hierarchy_valid']}
-                        contentData={props.children[lang === 'ia' && 'fi' || lang]}
-                        hasValidity={false}
-                        dataFilter={pastFutureFilter}
-                    />
-                    <NodeDetailsTable
-                        selectedDay={props.selectedDay}
-                        type='name-validity'
-                        heading='predecessors'
-                        tableLabels={['name', 'valid_dates', 'predecessor_edge_valid']}
-                        contentData={props.predecessors[lang === 'ia' && 'fi' || lang]}
-                        hasValidity={false}
-                    />
-                    <NodeDetailsTable
-                        selectedDay={props.selectedDay}
-                        type='name-validity'
-                        heading='successors'
-                        tableLabels={['name', 'valid_dates', 'successor_edge_valid']}
-                        contentData={props.successors[lang === 'ia' && 'fi' || lang]}
-                        hasValidity={false}
-                    />
-                    <NodeDetailsTable
-                        selectedDay={props.selectedDay}
-                        type='key-value'
-                        heading='other_attributes'
-                        tableLabels={['attribute', 'value']}
-                        contentData={sortedOtherAttributesData}
-                        hasValidity={true}
-                        dataFilter={pastFutureFilter}
-                    />
-                </div>
-=======
-                <>
                     <div className="organisation-unit-title">
                         <h3>{props.favorableNames[lang === 'ia' && 'fi' || lang]?.[0]?.name}</h3>
                         <NodeViewControl node={props.node} selectedDay={props.selectedDay} selectedHierarchy={props.selectedHierarchy} />
@@ -360,7 +267,6 @@
                         />
                     </div>
                 </>
->>>>>>> e195c921
             }
         </div>
     );
