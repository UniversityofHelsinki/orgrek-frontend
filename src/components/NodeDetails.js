--- conflicted
+++ resolved
@@ -30,12 +30,8 @@
     const { t, i18n } = useTranslation();
     const lang = i18n.language;
     const [attributeData, setAttributeData] = useState(false);
-<<<<<<< HEAD
-    const [modified, setModified] = useState({}); //{} makes map. Change map to list when sending to backend
-=======
     const [modified, setModified] = useState({});
     const [modifiedParents, setModifiedParents] = useState({});
->>>>>>> 71b4d01d
 
     const uniqueIdAttribute = props.node
         ? { 'key': 'unique_id', 'value': props.node.uniqueId, startDate: null, endDate: null }
@@ -162,21 +158,12 @@
     };
 
     const onValueChange = (event, elem) => {
-<<<<<<< HEAD
         if (modified[elem.id]) {//element has already been modified at least once, because its found in modified array
             const target = { ...modified[elem.id], [event.target.name]: event.target.value , validity: false, 'err': '' };//makes copy of modified[elem.id] and updates its value with event.target.value
             setModified({ ...modified, [elem.id]: target });//updates row
         } else {//This is the first time this element is modified so its not found in modified array
             const target = { ...elem, [event.target.name]: event.target.value, validity: false, 'err': '' };//creates a new elem object based on elem object and updates its value with event.target.value
             setModified({ ...modified, [elem.id]: target, 'err': '' });//adds this new object in modified map
-=======
-        if (modified[elem.id]) {
-            const target = { ...modified[elem.id], [event.target.name]: event.target.value, validity: false  };
-            setModified({ ...modified, [elem.id]: target });
-        } else {
-            const target = { ...elem, [event.target.name]: event.target.value, validity: false  };
-            setModified({ ...modified, [elem.id]: target });
->>>>>>> 71b4d01d
         }
     };
 
@@ -189,21 +176,12 @@
         }
         let name = dateChanged.whichDate; //startDate or endDate
 
-<<<<<<< HEAD
         if (modified[elem.id]) {//element has already been modified at least once, because its found in modified array
             const target = { ...modified[elem.id], [name]: date, validity: dateChanged.validity, 'err': '' };//makes copy of modified[elem.id] and updates its value with date
             setModified({ ...modified, [elem.id]: target });//updates row
         } else {//This is the first time this element is modified so its not found in modified array
             const target = { ...elem, [name]: date, validity: dateChanged.validity, 'err': '' };//creates a new elem object based on elem object and updates its value with date
             setModified({ ...modified, [elem.id]: target });//adds this new object in modified map
-=======
-        if (modified[elem.id]) {
-            const target = { ...modified[elem.id], [name]: date, validity: dateChanged.validity  };
-            setModified({ ...modified, [elem.id]: target });
-        } else {
-            const target = { ...elem, [name]: date, validity: dateChanged.validity  };
-            setModified({ ...modified, [elem.id]: target });
-        }
     };
 
     const onParentDateChange = (dateChanged) => {
@@ -224,7 +202,6 @@
             setModifiedParents({ ...modifiedParents, [elem.id]: elem });
         } else {
             setModifiedParents({ ...modifiedParents, [elem.id]: elem });
->>>>>>> 71b4d01d
         }
     };
 
@@ -259,17 +236,10 @@
                             heading='name_info'
                             tableLabels={['text_language_header', 'name']}
                             contentData={nameInfoDataOrderedByLanguage ? [...nameInfoDataOrderedByLanguage.map((elem => {
-<<<<<<< HEAD
-                                if (modified[elem.id]) { //if attribute is modified it's found in modified map
-                                    return modified[elem.id];//and already modified attribute is shown
-                                }
-                                return elem; //original attribute
-=======
                                 if (modified[elem.id]) {
                                     return modified[elem.id];
                                 }
                                 return elem;
->>>>>>> 71b4d01d
                             }))] : nameInfoDataOrderedByLanguage }
                             hasValidity={true}
                             dataFilter={pastFutureFilter}
