/* eslint-disable max-lines-per-function */
/* eslint-disable max-lines */
import React, { useEffect, useState } from 'react';
import { connect } from 'react-redux';
import NodeDetailsTable from './NodeDetailsTable';
import { filterAttributeDuplicates, datesOverlap } from '../actions/utilAction';
import { switchHistory, switchComing, updateAttributes } from '../actions/nodeViewAction';

import {
    fetchNodeParents,
    fetchNodeChildren
} from '../actions/hierarchyAction';
import {
    fetchNode,
    fetchNodeAttributes,
    fetchNodeFavorableFullNames,
    fetchNodeFullNames,
    fetchNodePredecessors,
    fetchNodeSuccessors
} from '../actions/nodeAction';
import { useTranslation } from 'react-i18next';
import { codeAttributes } from '../constants/variables';
import EditButtons from './EditButtons';
import { isAdmin } from '../actions/userAction';
import moment from 'moment';
import NewUpperUnit from './NewUpperUnit';

// eslint-disable-next-line complexity
const NodeDetails = (props) => {
    const { t, i18n } = useTranslation();
    const lang = i18n.language;
    const [attributeData, setAttributeData] = useState(false);
    const [modified, setModified] = useState({});
    const [modifiedParents, setModifiedParents] = useState({});

    const uniqueIdAttribute = props.node
        ? { 'key': 'unique_id', 'value': props.node.uniqueId, startDate: null, endDate: null }
        : { 'key': 'unique_id', 'value': t('no_value'), startDate: null, endDate: null };

    const sortOtherAttributes = elems => {
        const sortedList = elems.sort((a, b) => {
            if (!a.startDate && !a.endDate) {
                return -1;
            }
            if (!b.startDate && !b.endDate) {
                return 1;
            }
            if (b.endDate && a.startDate) {
                return new Date(b.endDate) - new Date(a.startDate);
            }
            return new Date(a.startDate) - new Date(b.startDate);
        });
        return sortedList;
    };

    const byCodesAndDates = (a,b) => {
        if (a.key === b.key) {
            if (!a.startDate && !a.endDate) {
                return -1;
            }
            if (!b.startDate && !b.endDate) {
                return 1;
            }
            if (b.endDate && a.startDate) {
                return new Date(b.endDate) - new Date(a.startDate);
            }
            return new Date(a.startDate) - new Date(b.startDate);
        }
        const aOrder = codeAttributes.findIndex(key => key === a.key);
        const bOrder = codeAttributes.findIndex(key => key === b.key);
        if (aOrder < bOrder) {
            return -1;
        } else if (aOrder > bOrder) {
            return 1;
        }
        return 0;
    };

    const sortNameAttributesByDate = (elems, order) => {
        let result = [];
        for (let property in order) {
            const filteredBatch = elems.filter(e => {
                return e.key === property;
            });
            filteredBatch.sort((a,b) => {
                return (!(a.endDate || b.endDate) && 0) || (!a.endDate && -1) || (!b.endDate && 1) || new Date(b.endDate) - new Date(a.endDate);
            });
            result.push(filteredBatch);
        }
        return result.flat();
    };

    const orderNameAttributesByLanguage = (elems) => {
        const order = { name_fi : 0, name_sv : 1, name_en : 2, default: 3 };
        elems.sort((a,b) => order[a.key] - order[b.key]);
        return sortNameAttributesByDate(elems, order);
    };

    const selectData = () => {
        if (props.showHistory && props.showComing && props.nodeAttributesHistory && props.nodeAttributes) {
            setAttributeData(filterAttributeDuplicates(props.nodeAttributesHistory, props.nodeAttributesFuture));
        } else if (props.showHistory && props.nodeAttributesHistory) {
            setAttributeData(props.nodeAttributesHistory);
        } else if (props.showComing && props.nodeAttributesFuture) {
            setAttributeData(props.nodeAttributesFuture);
        } else {
            setAttributeData(props.nodeAttributes);
        }
    };
    const nameInfoData = attributeData ? attributeData.filter(elem => /^name_(fi|sv|en)$/.test(elem.key)) : false;
    const nameInfoDataOrderedByLanguage = nameInfoData ? orderNameAttributesByLanguage(nameInfoData) : false;
    const typeAttributeData = attributeData ? attributeData.filter(elem => elem.key === 'type') : false;
    const codeAttributesData = attributeData
        ? [uniqueIdAttribute, ...attributeData.filter(a => codeAttributes.includes(a.key))]
            .sort(byCodesAndDates)
            .filter(a => !nameInfoData.includes(a) && !typeAttributeData.includes(a))
        : false;
    const otherAttributesData = attributeData ? attributeData.filter(elem => {
        return !nameInfoData.includes(elem) && !typeAttributeData.includes(elem) && !codeAttributesData.includes(elem);
    }) : false;
    const sortedOtherAttributesData = otherAttributesData ? sortOtherAttributes(otherAttributesData) : false;
    let validityData = props.node ? [props.node] : false;

    const isCurrent = datesOverlap(
        props.node?.startDate && new Date(Date.parse(props.node.startDate)),
        props.node?.endDate && new Date(Date.parse(props.node.endDate)),
        props.selectedDay
    );
    const isPast = !isCurrent && props.node?.endDate && new Date(Date.parse(props.node.endDate)).getTime() <= props.selectedDay.getTime();
    const isFuture = !isCurrent && props.node?.startDate && new Date(Date.parse(props.node.startDate)).getTime() >= props.selectedDay.getTime();

    useEffect(() => {
        if (props.node) {
            validityData = props.node ? [props.node] : false;
            console.log(props.node);
            console.log(validityData);
            const startDate = Date.parse(props.node.startDate) || undefined;
            const endDate = Date.parse(props.node.endDate) || undefined;
            if (datesOverlap(startDate && new Date(startDate), endDate && new Date(endDate), props.selectedDay)) {
                props.fetchNodeDetails(props.node, props.selectedDay, props.showHistory, props.showComing, props.selectedHierarchy);
            } else if (endDate && new Date(endDate).getTime() <= props.selectedDay.getTime()) {
                props.fetchNodeDetails(props.node, new Date(endDate), props.showHistory, props.showComing, props.selectedHierarchy);
            } else if (startDate && new Date(startDate).getTime() >= props.selectedDay.getTime()) {
                props.fetchNodeDetails(props.node, new Date(startDate), props.showHistory, props.showComing, props.selectedHierarchy);
            }
        }
    }, [props.node, props.showComing, props.showHistory, props.selectedHierarchy]);

    React.useLayoutEffect(() => {
        selectData();
    }, [props.node, props.nodeAttributes, props.nodeAttributesFuture, props.nodeAttributesHistory]);

    const pastFutureFilter = (data) => {
        if (isCurrent || props.showComing || props.showHistory) {
            return data;
        }
        return [];
    };

    const onValueChange = (event, elem) => {
<<<<<<< HEAD
        if (modified[elem.id]) {
            const target = { ...modified[elem.id], [event.target.name]: event.target.value };
            setModified({ ...modified, [elem.id]: target });
        } else {
            const target = { ...elem, [event.target.name]: event.target.value };
            setModified({ ...modified, [elem.id]: target });
=======
        if (modified[elem.id]) {//element has already been modified at least once, because its found in modified array
            const target = { ...modified[elem.id], [event.target.name]: event.target.value , validity: false };//makes copy of modified[elem.id] and updates its value with event.target.value
            setModified({ ...modified, [elem.id]: target });//updates row
        } else {//This is the first time this element is modified so its not found in modified array
            const target = { ...elem, [event.target.name]: event.target.value, validity: false };//creates a new elem object based on elem object and updates its value with event.target.value
            setModified({ ...modified, [elem.id]: target });//adds this new object in modified map
>>>>>>> 9545df7d
        }
    };


    const onDateChange = (dateChanged) => {
        let elem = dateChanged.elem;
        let date = moment(dateChanged.date).utcOffset(0).format('YYYY-MM-DDTHH:mm:ss.sss+00:00');
        if (date === 'Invalid date') {
            date = null;
        }
        let name = dateChanged.whichDate; //startDate or endDate

<<<<<<< HEAD
        if (modified[elem.id]) {
            const target = { ...modified[elem.id], [name]: date };
            setModified({ ...modified, [elem.id]: target });
        } else {
            const target = { ...elem, [name]: date };
            setModified({ ...modified, [elem.id]: target });
        }
    };

    const onParentDateChange = (dateChanged) => {
        let elem = dateChanged.elem;
        let date = moment(dateChanged.date).utcOffset(0).format('YYYY-MM-DDTHH:mm:ss.sss+00:00');
        if (date === 'Invalid date') {
            date = null;
        }
        let name = dateChanged.whichDate;
        let hierarchyIndex = elem.hierarchies.findIndex((obj => obj.hierarchy === dateChanged.hierarchy));
        if (name === 'startDate') {
            elem.hierarchies[hierarchyIndex].startDate = date;
        }
        if (name === 'endDate') {
            elem.hierarchies[hierarchyIndex].endDate = date;
        }
        if (modifiedParents[elem.id]) {
            setModifiedParents({ ...modifiedParents, [elem.id]: elem });
        } else {
            setModifiedParents({ ...modifiedParents, [elem.id]: elem });
=======
        if (modified[elem.id]) {//element has already been modified at least once, because its found in modified array
            const target = { ...modified[elem.id], [name]: date, validity: dateChanged.validity };//makes copy of modified[elem.id] and updates its value with date
            setModified({ ...modified, [elem.id]: target });//updates row
        } else {//This is the first time this element is modified so its not found in modified array
            const target = { ...elem, [name]: date, validity: dateChanged.validity };//creates a new elem object based on elem object and updates its value with date
            setModified({ ...modified, [elem.id]: target });//adds this new object in modified map
>>>>>>> 9545df7d
        }
    };

    return (
        <div>
            {props.nodeAttributes &&
                <>
                    {isAdmin(props.user) ? <EditButtons modifiedParents={modifiedParents} setModified={setModified} node={props.node} selectedDay={props.selectedDay} selectedHierarchy={props.selectedHierarchy} modified={modified} /> : null }
                    <div className="right-side">
                        <div>
                            <h3>{props.favorableNames[lang === 'ia' && 'fi' || lang]?.[0]?.name}</h3>
                        </div>
                        <NodeDetailsTable
                            selectedDay={props.selectedDay}
                            type='key-value'
                            heading='valid_dates'
                            tableLabels={[]}
                            contentData={validityData ? [...validityData.map((elem => {
                                if (modified[elem.id]) {
                                    return modified[elem.id];
                                }
                                return elem;
                            }))] : validityData }
                            hasValidity={true}
                            onValueChange={onValueChange}
                            onDateChange={onDateChange}
                            fullname={false}
                        />
                        <NodeDetailsTable
                            selectedDay={props.selectedDay}
                            type='key-value'
                            heading='name_info'
                            tableLabels={['text_language_header', 'name']}
                            contentData={nameInfoDataOrderedByLanguage ? [...nameInfoDataOrderedByLanguage.map((elem => {
                                if (modified[elem.id]) {
                                    return modified[elem.id];
                                }
                                return elem;
                            }))] : nameInfoDataOrderedByLanguage }
                            hasValidity={true}
                            dataFilter={pastFutureFilter}
                            onValueChange={onValueChange}
                            onDateChange={onDateChange}
                            fullname={false}
                        />
                        <NodeDetailsTable
                            selectedDay={props.selectedDay}
                            type='key-value'
                            heading='display_name_info'
                            tableLabels={['text_language_header', 'name']}
                            contentData={[...(props.displayNames.fi || []), ...(props.displayNames.sv || []), ...(props.displayNames.en || [])].filter(n => n).map(dn => ({ ...dn, key: `name_${dn.language.toLowerCase()}`, value: dn.name }))}
                            hasValidity={true}
                            dataFilter={pastFutureFilter}
                            fullname={true}
                            onValueChange={onValueChange}
                            onDateChange={onDateChange}
                        />
                        <NodeDetailsTable
                            selectedDay={props.selectedDay}
                            type='key-value'
                            heading='codes'
                            tableLabels={['code_namespace', 'value']}
                            contentData={codeAttributesData ? [...codeAttributesData.map((elem => {
                                if (modified[elem.id]) {
                                    return modified[elem.id];
                                }
                                return elem;
                            }))]: codeAttributesData }
                            hasValidity={true}
                            dataFilter={data => (isPast || isFuture) && !(props.showHistory || props.showComing) ? data.filter(attr => attr.key === 'unique_id') : data}
                            onValueChange={onValueChange}
                            onDateChange={onDateChange}
                            fullname={false}

                        />
                        <NodeDetailsTable
                            selectedDay={props.selectedDay}
                            type='key-value'
                            heading='unit_type'
                            tableLabels={[]}
                            contentData={typeAttributeData ? [...typeAttributeData.map((elem => {
                                if (modified[elem.id]) {
                                    return modified[elem.id];
                                }
                                return elem;
                            }))]: typeAttributeData }
                            hasValidity={true}
                            dataFilter={pastFutureFilter}
                            onValueChange={onValueChange}
                            onDateChange={onDateChange}
                            fullname={false}

                        />
                        <NodeDetailsTable
                            selectedDay={props.selectedDay}
                            type='node-hierarchy'
                            heading='upper_units'
                            tableLabels={['unit', 'hierarchies', 'hierarchy_valid']}
                            contentData={props.parents[lang === 'ia' && 'fi' || lang]}
                            hasValidity={false}
                            dataFilter={pastFutureFilter}
                            onValueChange={onValueChange}
                            onDateChange={onParentDateChange}
                            fullname={false}

                        />
                        <NewUpperUnit />
                        <NodeDetailsTable
                            selectedDay={props.selectedDay}
                            type='node-hierarchy'
                            heading='subunits'
                            tableLabels={['unit', 'hierarchies', 'hierarchy_valid']}
                            contentData={props.children[lang === 'ia' && 'fi' || lang]}
                            hasValidity={false}
                            dataFilter={pastFutureFilter}
                            onValueChange={onValueChange}
                            onDateChange={onDateChange}
                            fullname={false}

                        />
                        <NodeDetailsTable
                            selectedDay={props.selectedDay}
                            type='name-validity'
                            heading='predecessors'
                            tableLabels={['name', 'valid_dates', 'predecessor_edge_valid']}
                            contentData={props.predecessors[lang === 'ia' && 'fi' || lang]}
                            hasValidity={false}
                            onValueChange={onValueChange}
                            onDateChange={onDateChange}
                            fullname={false}

                        />
                        <NodeDetailsTable
                            selectedDay={props.selectedDay}
                            type='name-validity'
                            heading='successors'
                            tableLabels={['name', 'valid_dates', 'successor_edge_valid']}
                            contentData={props.successors[lang === 'ia' && 'fi' || lang]}
                            hasValidity={false}
                            onValueChange={onValueChange}
                            onDateChange={onDateChange}
                            fullname={false}

                        />
                        <NodeDetailsTable
                            selectedDay={props.selectedDay}
                            type='key-value'
                            heading='other_attributes'
                            tableLabels={['attribute', 'value']}
                            contentData={sortedOtherAttributesData ? [...sortedOtherAttributesData.map((elem => {
                                if (modified[elem.id]) {
                                    return modified[elem.id];
                                }
                                return elem;
                            }))] : sortedOtherAttributesData }
                            hasValidity={true}
                            dataFilter={pastFutureFilter}
                            onValueChange={onValueChange}
                            onDateChange={onDateChange}
                            fullname={false}

                        />
                    </div>
                </>
            }
        </div>
    );
};

const mapStateToProps = state => ({
    node : state.nrd.node,
    nodeAttributes : state.nrd.nodeAttributes,
    nodeAttributesFuture: state.nrd.nodeAttributesFuture,
    nodeAttributesHistory: state.nrd.nodeAttributesHistory,
    parents : state.hr.parents,
    parentsHistory: state.hr.parentsHistory,
    parentsFuture: state.hr.parentsFuture,
    children : state.hr.children,
    childrenHistory: state.hr.childrenHistory,
    childrenFuture: state.hr.childrenFuture,
    predecessors : state.nrd.nodePredecessors,
    successors : state.nrd.nodeSuccessors,
    selectedDay: state.dr.selectedDay,
    showHistory: state.nvrd.showHistory,
    showComing: state.nvrd.showComing,
    displayNames: state.nrd.nodeDisplayNames,
    favorableNames: state.nrd.nodeFavorableNames,
    selectedHierarchy: state.tree.selectedHierarchy,
    user : state.ur.user
});

const mapDispatchToProps = dispatch => ({
    onSwitchHistory: (input) => {
        dispatch(switchHistory(input));
    },
    onSwitchComing: (input) => {
        dispatch(switchComing(input));
    },
    fetchNodeDetails: (node, selectedDay, showHistory, showComing, selectedHierarchy) => {
        dispatch(fetchNodePredecessors(node.uniqueId, selectedDay));
        dispatch(fetchNodeSuccessors(node.uniqueId, selectedDay));
        dispatch(fetchNodeFavorableFullNames(node.uniqueId, selectedDay));
        if (!(showHistory || showComing)) {
            dispatch(fetchNodeAttributes(node.uniqueId, selectedDay, selectedHierarchy));
            dispatch(fetchNodeParents(node.uniqueId, selectedDay));
            dispatch(fetchNodeChildren(node.uniqueId, selectedDay));
            dispatch(fetchNodeFullNames(node.uniqueId, selectedDay));
        }
    },
    fetchNode: (uniqueId) => dispatch(fetchNode(uniqueId))
});

export default connect(mapStateToProps, mapDispatchToProps)(NodeDetails);<|MERGE_RESOLUTION|>--- conflicted
+++ resolved
@@ -158,21 +158,12 @@
     };
 
     const onValueChange = (event, elem) => {
-<<<<<<< HEAD
         if (modified[elem.id]) {
-            const target = { ...modified[elem.id], [event.target.name]: event.target.value };
+            const target = { ...modified[elem.id], [event.target.name]: event.target.value, validity: false  };
             setModified({ ...modified, [elem.id]: target });
         } else {
-            const target = { ...elem, [event.target.name]: event.target.value };
+            const target = { ...elem, [event.target.name]: event.target.value, validity: false  };
             setModified({ ...modified, [elem.id]: target });
-=======
-        if (modified[elem.id]) {//element has already been modified at least once, because its found in modified array
-            const target = { ...modified[elem.id], [event.target.name]: event.target.value , validity: false };//makes copy of modified[elem.id] and updates its value with event.target.value
-            setModified({ ...modified, [elem.id]: target });//updates row
-        } else {//This is the first time this element is modified so its not found in modified array
-            const target = { ...elem, [event.target.name]: event.target.value, validity: false };//creates a new elem object based on elem object and updates its value with event.target.value
-            setModified({ ...modified, [elem.id]: target });//adds this new object in modified map
->>>>>>> 9545df7d
         }
     };
 
@@ -185,12 +176,11 @@
         }
         let name = dateChanged.whichDate; //startDate or endDate
 
-<<<<<<< HEAD
         if (modified[elem.id]) {
-            const target = { ...modified[elem.id], [name]: date };
+            const target = { ...modified[elem.id], [name]: date, validity: dateChanged.validity  };
             setModified({ ...modified, [elem.id]: target });
         } else {
-            const target = { ...elem, [name]: date };
+            const target = { ...elem, [name]: date, validity: dateChanged.validity  };
             setModified({ ...modified, [elem.id]: target });
         }
     };
@@ -213,14 +203,6 @@
             setModifiedParents({ ...modifiedParents, [elem.id]: elem });
         } else {
             setModifiedParents({ ...modifiedParents, [elem.id]: elem });
-=======
-        if (modified[elem.id]) {//element has already been modified at least once, because its found in modified array
-            const target = { ...modified[elem.id], [name]: date, validity: dateChanged.validity };//makes copy of modified[elem.id] and updates its value with date
-            setModified({ ...modified, [elem.id]: target });//updates row
-        } else {//This is the first time this element is modified so its not found in modified array
-            const target = { ...elem, [name]: date, validity: dateChanged.validity };//creates a new elem object based on elem object and updates its value with date
-            setModified({ ...modified, [elem.id]: target });//adds this new object in modified map
->>>>>>> 9545df7d
         }
     };
 
