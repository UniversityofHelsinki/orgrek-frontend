import React from 'react';
import useForm from '../../hooks/useForm';
import DateField from '../inputs/DateField';
import HelperText from '../inputs/HelperText';
import { useTranslation } from 'react-i18next';
import { getMaxStartDate, getMin } from '../../utils/validationUtils';
import PropTypes from 'prop-types';
import useFormField from '../../hooks/useFormField';

/**
 * Renders a date field for editing attribute start date.
 *
 * A subcomponent of AttributeEditor.
 */
const StartDateField = ({ path, label, helperText }) => {
  const { t } = useTranslation();
  const { validationSchema, getValue } = useForm();
  const { fieldPath, errors, props } = useFormField({
    path,
    name: 'startDate',
  });

  const attributeValue = getValue(path);

  const startDateFieldProps = {
    ...props,
    label: label || t('attribute.validFrom'),
    helperText: <HelperText helperText={helperText} errors={errors} />,
    fullWidth: true,
    minDate: getMin(validationSchema, fieldPath),
    maxDate: getMaxStartDate(validationSchema, fieldPath, attributeValue),
  };

  return <DateField {...startDateFieldProps} />;
};

StartDateField.propTypes = {
  /** The path in form values where to look for validation schema and errors */
  path: PropTypes.string.isRequired,

<<<<<<< HEAD
  /** Attribute value with start and end dates */
  value: PropTypes.shape({
    /** Must be unique on every row */
    id: PropTypes.number.isRequired,

    /** Attribute value */
    value: PropTypes.any,

    /** Validity start date, ISO 8601 date string without time component */
    startDate: PropTypes.string,

    /** Validity end date, ISO 8601 date string without time component */
    endDate: PropTypes.string,

    /* True if the row has not yet been saved to database */
    isNew: PropTypes.bool,

    /** Soft deletion marker so that it can be reverted */
    deleted: PropTypes.bool,
  }).isRequired,
=======
  /** Label of the date field */
  label: PropTypes.string,
>>>>>>> 80f1bb59

  /**
   * Helper text displayed below the field.
   */
  helperText: PropTypes.oneOfType([
    PropTypes.string,
    PropTypes.arrayOf(PropTypes.string),
  ]),
};

export default StartDateField;<|MERGE_RESOLUTION|>--- conflicted
+++ resolved
@@ -38,31 +38,8 @@
   /** The path in form values where to look for validation schema and errors */
   path: PropTypes.string.isRequired,
 
-<<<<<<< HEAD
-  /** Attribute value with start and end dates */
-  value: PropTypes.shape({
-    /** Must be unique on every row */
-    id: PropTypes.number.isRequired,
-
-    /** Attribute value */
-    value: PropTypes.any,
-
-    /** Validity start date, ISO 8601 date string without time component */
-    startDate: PropTypes.string,
-
-    /** Validity end date, ISO 8601 date string without time component */
-    endDate: PropTypes.string,
-
-    /* True if the row has not yet been saved to database */
-    isNew: PropTypes.bool,
-
-    /** Soft deletion marker so that it can be reverted */
-    deleted: PropTypes.bool,
-  }).isRequired,
-=======
   /** Label of the date field */
   label: PropTypes.string,
->>>>>>> 80f1bb59
 
   /**
    * Helper text displayed below the field.
