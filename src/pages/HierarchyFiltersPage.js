import React, { useMemo } from 'react';
import Container from '@mui/material/Container';
<<<<<<< HEAD
import {
  showNotification,
  useGetHierarchyFiltersQuery,
  useSaveHierarchyFiltersMutation,
  useDeleteHierarchyFiltersMutation,
} from '../store';
import HierarchyFiltersDataGrid from '../components/admin/HierarchyFiltersDataGrid';
import { t } from 'i18next';
import { useDispatch } from 'react-redux';

const HierarchyFiltersPage = () => {
  const dispatch = useDispatch();
  const { data: hierarchyFilters, isFetching: isFetchingHierarchyFilters } =
    useGetHierarchyFiltersQuery();
  const [saveHierarchyFilters] = useSaveHierarchyFiltersMutation();
  const [deleteHierarchyFilters] = useDeleteHierarchyFiltersMutation();
  const loading = isFetchingHierarchyFilters;

  const handleRowChange = async (row) => {
    //console.log('handleRowChange', row); // TODO: dispatch saveHierarchyFilters mutation
    try {
      await saveHierarchyFilters({ data: row }).unwrap();
      dispatch(
        showNotification({
          message: t('hierarchyFilters.saveSuccess'),
          severity: 'success',
        })
      );
    } catch (error) {
      dispatch(
        showNotification({
          message: t('hierarchyFilters.saveError'),
          severity: 'error',
        })
      );
    }
=======
import { useGetHierarchyFiltersQuery } from '../store';
import HierarchyFiltersDataGrid from '../components/admin/HierarchyFiltersDataGrid';

const HierarchyFiltersPage = () => {
  const { data: hierarchyFilters, isFetching: isFetchingHierarchyFilters } =
    useGetHierarchyFiltersQuery();

  const loading = isFetchingHierarchyFilters;

  const handleRowChange = (row) => {
    console.log('handleRowChange', row); // TODO: dispatch saveHierarchyFilters mutation
>>>>>>> 70f7e05f
  };

  const handleAddRow = (row) => {
    const id = Math.floor(Math.random() * -1000000);
    //console.log('handleAddRow', row); // TODO: dispatch addHierarchyFilters mutation
  };

<<<<<<< HEAD
  const handleDeleteRow = async (row) => {
    //console.log('handleDeleteRow', row); // TODO: dispatch deleteHierarchyFilters mutation
    try {
      await deleteHierarchyFilters({ data: row }).unwrap();
      dispatch(
        showNotification({
          message: t('hierarchyFilters.deleteSuccess'),
          severity: 'success',
        })
      );
    } catch (error) {
      dispatch(
        showNotification({
          message: t('hierarchyFilters.deleteError'),
          severity: 'error',
        })
      );
    }
=======
  const handleDeleteRow = (row) => {
    console.log('handleDeleteRow', row); // TODO: dispatch deleteHierarchyFilters mutation
>>>>>>> 70f7e05f
  };

  return (
    <Container sx={{ pt: 6, pb: 6 }}>
      <HierarchyFiltersDataGrid
        initialRows={hierarchyFilters}
        loading={loading}
        onRowChange={handleRowChange}
        onAddRow={handleAddRow}
        onDeleteRow={handleDeleteRow}
      />
    </Container>
  );
};

export default HierarchyFiltersPage;<|MERGE_RESOLUTION|>--- conflicted
+++ resolved
@@ -1,13 +1,12 @@
 import React, { useMemo } from 'react';
 import Container from '@mui/material/Container';
-<<<<<<< HEAD
+import HierarchyFiltersDataGrid from '../components/admin/HierarchyFiltersDataGrid';
 import {
   showNotification,
   useGetHierarchyFiltersQuery,
   useSaveHierarchyFiltersMutation,
   useDeleteHierarchyFiltersMutation,
 } from '../store';
-import HierarchyFiltersDataGrid from '../components/admin/HierarchyFiltersDataGrid';
 import { t } from 'i18next';
 import { useDispatch } from 'react-redux';
 
@@ -37,19 +36,6 @@
         })
       );
     }
-=======
-import { useGetHierarchyFiltersQuery } from '../store';
-import HierarchyFiltersDataGrid from '../components/admin/HierarchyFiltersDataGrid';
-
-const HierarchyFiltersPage = () => {
-  const { data: hierarchyFilters, isFetching: isFetchingHierarchyFilters } =
-    useGetHierarchyFiltersQuery();
-
-  const loading = isFetchingHierarchyFilters;
-
-  const handleRowChange = (row) => {
-    console.log('handleRowChange', row); // TODO: dispatch saveHierarchyFilters mutation
->>>>>>> 70f7e05f
   };
 
   const handleAddRow = (row) => {
@@ -57,7 +43,6 @@
     //console.log('handleAddRow', row); // TODO: dispatch addHierarchyFilters mutation
   };
 
-<<<<<<< HEAD
   const handleDeleteRow = async (row) => {
     //console.log('handleDeleteRow', row); // TODO: dispatch deleteHierarchyFilters mutation
     try {
@@ -76,10 +61,6 @@
         })
       );
     }
-=======
-  const handleDeleteRow = (row) => {
-    console.log('handleDeleteRow', row); // TODO: dispatch deleteHierarchyFilters mutation
->>>>>>> 70f7e05f
   };
 
   return (
