--- conflicted
+++ resolved
@@ -9,10 +9,7 @@
 import Footer from './components/Footer';
 
 const App= (props) => {
-<<<<<<< HEAD
-=======
 
->>>>>>> 5c826e30
     useEffect(() => {
         props.onFetchUser();
     }, []);
