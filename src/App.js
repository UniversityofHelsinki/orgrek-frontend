--- conflicted
+++ resolved
@@ -2,12 +2,9 @@
 import Header from './components/Header';
 import Footer from './components/Footer';
 import Hierarchy from './components/Hierarchy';
-<<<<<<< HEAD
 import './App.css';
-=======
 import NodeParents from './components/NodeParents';
 import NodeChildren from './components/NodeChildren';
->>>>>>> add67985
 
 const App= () => {
 
