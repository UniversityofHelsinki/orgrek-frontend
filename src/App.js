import React from 'react';
import Header from './components/Header';
import Footer from './components/Footer';
import Hierarchy from './components/Hierarchy';
<<<<<<< HEAD
import NodeDetails from './components/NodeDetails';
=======
import './App.css';
import NodeParents from './components/NodeParents';
import NodeChildren from './components/NodeChildren';
>>>>>>> 563ea21a

const App= () => {

    return (
        <div className="App">
            <header className="App-header">
                <div>
                    <Header/>
                    <Hierarchy />
<<<<<<< HEAD
                    <NodeDetails />
=======
                    <NodeParents />
                    <NodeChildren />
>>>>>>> 563ea21a
                    <Footer/>
                </div>
            </header>
        </div>
    );
};

export default App;<|MERGE_RESOLUTION|>--- conflicted
+++ resolved
@@ -2,13 +2,8 @@
 import Header from './components/Header';
 import Footer from './components/Footer';
 import Hierarchy from './components/Hierarchy';
-<<<<<<< HEAD
 import NodeDetails from './components/NodeDetails';
-=======
 import './App.css';
-import NodeParents from './components/NodeParents';
-import NodeChildren from './components/NodeChildren';
->>>>>>> 563ea21a
 
 const App= () => {
 
@@ -18,12 +13,7 @@
                 <div>
                     <Header/>
                     <Hierarchy />
-<<<<<<< HEAD
                     <NodeDetails />
-=======
-                    <NodeParents />
-                    <NodeChildren />
->>>>>>> 563ea21a
                     <Footer/>
                 </div>
             </header>
