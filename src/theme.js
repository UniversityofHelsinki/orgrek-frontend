import { createTheme } from '@mui/material';

/**
 * HY Design System colors
 *
 * This variable should not be referred in components directly, use the standard MUI palette instead which is
 * customized to match these colors.
 *
 * See: https://wiki.helsinki.fi/pages/viewpage.action?pageId=334495865
 */
const hyPalette = {
  brand: {
    light: '#107eab',
    mediumLight: '#0479a5',
    medium: '#0e688b',
    mediumDark: '#005379',
    dark: '#003146',
    nearlyBlack: '#000222',
  },
  grayscale: {
    white: '#ffffff',
    light: '#f8f8f8',
    mediumLight: '#f5f5f5',
    medium: '#d2d2d2',
    mediumDark: '#979797',
    dark: '#555555',
    black: '#000000',
  },
  additional: {
    greenDark: '#004600',
    greenLight: '#96ba3c',
    orange: '#d14600',
    purpleDark: '#420039',
    redDark: '#a31621',
    redLight: '#e5053a',
    skyBlue: '#48c5f8',
    yellow: '#f9a21a',
  },
};

/**
 * The standard MUI palette adapted to match with the HY colors.
 *
 * These colors can be referred in components by useTheme hook or styled function.
 *
 * See: https://mui.com/material-ui/customization/palette/
 */
const palette = {
  common: {
    black: hyPalette.grayscale.black,
    white: hyPalette.grayscale.white,
  },
  primary: {
    main: hyPalette.brand.light,
    dark: hyPalette.brand.mediumDark,
  },
  secondary: {
    main: hyPalette.brand.light,
    dark: hyPalette.brand.mediumDark,
  },
  grey: {
    50: hyPalette.grayscale.light,
    100: hyPalette.grayscale.mediumLight,
    200: '#eeeeee',
    300: hyPalette.grayscale.medium,
    400: '#bdbdbd',
    500: hyPalette.grayscale.mediumDark,
    600: '#757575',
    700: hyPalette.grayscale.dark,
    800: '#424242',
    900: '#212121',
    A100: '#f5f5f5',
    A200: '#eeeeee',
    A400: '#bdbdbd',
    A700: '#616161',
  },
  divider: 'rgba(0, 0, 0, 0.12)',
  error: {
    main: hyPalette.additional.redLight,
    dark: hyPalette.additional.redDark,
  },
  warning: {
    main: hyPalette.additional.orange,
  },
  info: {
    main: hyPalette.additional.skyBlue,
  },
  success: {
    main: hyPalette.additional.greenLight,
    dark: hyPalette.additional.greenDark,
  },
};

const openSans = "'Open Sans', sans-serif";

/**
 * Adapt typography to HY Design System.
 *
 * Use any of these variants in components with MUI Typography component.
 *
 * Disable unused default Material variants and define a few custom HY variants.
 *
 * MUI createTheme function sets font family only for the default variants,
 * so define them here consistently for all custom variants too.
 *
 * See: https://mui.com/material-ui/customization/typography/
 */
const typography = {
  fontFamily: openSans,
  fontWeightLight: undefined,
  fontWeightRegular: 400,
  fontWeightMedium: 600,
  fontWeightBold: 700,
  h1: {
    fontFamily: openSans,
    fontSize: 41,
    fontWeight: 700,
    lineHeight: 1.22,
    letterSpacing: 0,
    textTransform: 'uppercase',
    color: hyPalette.brand.nearlyBlack,
  },
  h2: {
    fontFamily: openSans,
    fontSize: 27,
    fontWeight: 700,
    lineHeight: 1.22,
    letterSpacing: -0.1,
    color: hyPalette.brand.nearlyBlack,
  },
  h3: {
    fontFamily: openSans,
    fontSize: 23,
    fontWeight: 700,
    lineHeight: 1.3,
    letterSpacing: -0.3,
    color: hyPalette.brand.nearlyBlack,
  },
  h4: {
    fontFamily: openSans,
    fontSize: 20,
    fontWeight: 700,
    lineHeight: 1.25,
    letterSpacing: -0.2,
    color: hyPalette.brand.nearlyBlack,
  },
  h5: {
    fontFamily: openSans,
    fontSize: 16,
    fontWeight: 700,
    lineHeight: 1.375,
    letterSpacing: 0,
    color: hyPalette.brand.nearlyBlack,
  },
  h6: {
    fontFamily: openSans,
    fontSize: 14,
    fontWeight: 700,
    lineHeight: 1.357,
    letterSpacing: 0.1,
    color: hyPalette.brand.nearlyBlack,
  },
  subtitle1: undefined,
  subtitle2: undefined,
  body1: {
    fontFamily: openSans,
    fontSize: 16,
    fontWeight: 400,
    lineHeight: 1.375,
    letterSpacing: -0.53,
  },
  body2: undefined,
  button: {
    fontFamily: openSans,
    fontSize: 14,
    fontWeight: 700,
    letterSpacing: 0.2,
    textTransform: 'none',
  },
  // HYDS tiny text not defined here because it is equal to MUI caption
  caption: {
    fontFamily: openSans,
    fontSize: 11,
    fontWeight: 400,
    lineHeight: 1.36,
    letterSpacing: 0,
  },
  overline: {
    fontFamily: openSans,
    fontColour: hyPalette.grayscale.mediumDark,
    fontSize: 11,
    fontWeight: 400,
    lineHeight: 1.36,
    letterSpacing: 0,
    textTransform: 'uppercase',
  },
  label: {
    fontFamily: openSans,
    fontSize: 12,
    fontWeight: 700,
    letterSpacing: -0.6,
    textTransform: 'uppercase',
  },
  ingress: {
    fontFamily: openSans,
    fontSize: 17,
    fontWeight: 400,
    lineHeight: 1.53,
    letterSpacing: -0.13,
  },
  accordionTitle: {
    fontFamily: openSans,
    fontSize: 18,
    fontWeight: 700,
    lineHeight: 1.375,
    letterSpacing: -0.45,
    color: hyPalette.brand.nearlyBlack,
  },
  tableHead: {
    fontFamily: openSans,
    fontSize: 16,
    fontWeight: 700,
    letterSpacing: 0,
    color: hyPalette.grayscale.dark,
  },
  tableBody: {
    fontFamily: openSans,
    fontSize: 16,
    fontWeight: 400,
    letterSpacing: 0,
    color: hyPalette.grayscale.dark,
  },
<<<<<<< HEAD
  mainNavigation: {
    fontSize: 14,
    letterSpacing: -0.7,
    fontWeight: 700,
    textTransform: 'uppercase',
    color: hyPalette.brand.nearlyBlack,
=======
  navigationLink: {
    fontFamily: openSans,
    fontSize: 12,
    fontWeight: 700,
    lineHeight: 2,
    letterSpacing: -0.1,
    color: hyPalette.grayscale.white,
    textDecoration: 'none',
    '&:hover': {
      color: hyPalette.grayscale.white,
      textDecoration: 'underline',
    },
>>>>>>> da048148
  },
};

const theme = createTheme({
  palette,
  typography,
  shape: {
    borderRadius: 0,
  },
  components: {
    MuiButton: {
      styleOverrides: {
        outlined: {
          borderWidth: 3,
          borderColor: hyPalette.brand.light,
          ':hover': {
            borderWidth: 3,
            borderColor: hyPalette.brand.mediumDark,
            color: hyPalette.brand.mediumDark,
          },
        },
      },
    },
    MuiTooltip: {
      styleOverrides: {
        tooltip: {
          ...typography.caption,
        },
      },
    },
    MuiTableCell: {
      styleOverrides: {
        root: {
          borderWidth: 1,
          borderStyle: 'solid',
          borderColor: palette.divider,
        },
        head: {
          backgroundColor: palette.grey[50],
          ...typography.tableHead,
        },
        body: {
          ...typography.tableBody,
        },
      },
    },
  },
});

export default theme;<|MERGE_RESOLUTION|>--- conflicted
+++ resolved
@@ -230,14 +230,6 @@
     letterSpacing: 0,
     color: hyPalette.grayscale.dark,
   },
-<<<<<<< HEAD
-  mainNavigation: {
-    fontSize: 14,
-    letterSpacing: -0.7,
-    fontWeight: 700,
-    textTransform: 'uppercase',
-    color: hyPalette.brand.nearlyBlack,
-=======
   navigationLink: {
     fontFamily: openSans,
     fontSize: 12,
@@ -250,7 +242,13 @@
       color: hyPalette.grayscale.white,
       textDecoration: 'underline',
     },
->>>>>>> da048148
+  },
+  mainNavigation: {
+    fontSize: 14,
+    letterSpacing: -0.7,
+    fontWeight: 700,
+    textTransform: 'uppercase',
+    color: hyPalette.brand.nearlyBlack,
   },
 };
 
