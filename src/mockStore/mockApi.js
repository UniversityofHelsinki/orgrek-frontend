import { rest } from 'msw';

const baseUrl = `${process.env.REACT_APP_ORGREK_BACKEND_SERVER || ''}/api`;

export const mockGetNameAttributes = (nodeId, body) =>
  rest.get(`${baseUrl}/node/${nodeId}/attributes/names`, (req, res, ctx) =>
    res(ctx.json(body))
  );

<<<<<<< HEAD
export const mockPutNameAttributes = (nodeId) =>
  rest.put(`${baseUrl}/node/${nodeId}/attributes/names`, (req, res, ctx) =>
    res(ctx.json(req.json()))
=======
export const mockPutNameAttributes = () =>
  rest.put(`${baseUrl}/node/attributes/names`, (req, res, ctx) =>
    res(ctx.delay(2000), ctx.json(req.json()))
>>>>>>> 9ab60578
  );<|MERGE_RESOLUTION|>--- conflicted
+++ resolved
@@ -7,13 +7,7 @@
     res(ctx.json(body))
   );
 
-<<<<<<< HEAD
 export const mockPutNameAttributes = (nodeId) =>
   rest.put(`${baseUrl}/node/${nodeId}/attributes/names`, (req, res, ctx) =>
-    res(ctx.json(req.json()))
-=======
-export const mockPutNameAttributes = () =>
-  rest.put(`${baseUrl}/node/attributes/names`, (req, res, ctx) =>
     res(ctx.delay(2000), ctx.json(req.json()))
->>>>>>> 9ab60578
   );