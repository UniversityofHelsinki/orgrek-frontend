--- conflicted
+++ resolved
@@ -342,14 +342,13 @@
   nameSv: string().required(),
 });
 
-<<<<<<< HEAD
 export const newHierarchyFilterValiditySchema = object({
   key: string().required(),
   hierarchy: string().required(),
   value: string().required(),
-=======
+});
+
 export const newSectionValiditySchema = object({
   section: string().required(),
   attr: string().required(),
->>>>>>> 3d43d5a7
 });