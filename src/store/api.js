--- conflicted
+++ resolved
@@ -180,7 +180,6 @@
         };
       },
     }),
-<<<<<<< HEAD
     getSuccessors: builder.query({
       providesTags: (result, error, nodeId) => [
         { type: 'Successors', id: nodeId },
@@ -204,7 +203,9 @@
           url: `/node/${nodeId}/successors`,
           method: 'PUT',
           body: successors,
-=======
+        };
+      },
+    }),
     saveChild: builder.mutation({
       invalidatesTags: (result, error, { id }) => {
         if (error) {
@@ -217,7 +218,6 @@
           url: `/node/${id}/insert`,
           method: 'POST',
           body: data,
->>>>>>> 559add04
         };
       },
     }),
@@ -239,10 +239,7 @@
   useSaveNodeValidityMutation,
   useSaveParentsMutation,
   useGetParentsQuery,
-<<<<<<< HEAD
   useGetSuccessorsQuery,
   useSaveSuccessorsMutation,
-=======
   useSaveChildMutation,
->>>>>>> 559add04
 } = api;