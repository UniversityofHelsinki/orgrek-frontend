import { createApi, fetchBaseQuery } from '@reduxjs/toolkit/query/react';
import {
  api401FailureCall,
  apiGetParentsSuccessCall,
} from '../actions/hierarchyAction';

export const api = createApi({
  reducerPath: 'api',
  baseQuery: fetchBaseQuery({
    baseUrl: `${process.env.REACT_APP_ORGREK_BACKEND_SERVER || ''}/api`,
  }),
  tagTypes: [
    'NameAttributes',
    'Tree',
    'AttributeKeys',
    'TypeAttributes',
    'HierarchyFilters',
    'CodeAttributes',
<<<<<<< HEAD
    'Parents',
=======
    'NodeValidity',
>>>>>>> 20ca62d1
  ],
  endpoints: (builder) => ({
    getTree: builder.query({
      providesTags: () => [{ type: 'Tree' }],
      query: ({ hierarchies, selectedDay }) => {
        const dateString = selectedDay
          ? selectedDay.toLocaleDateString('FI-fi')
          : new Date().toLocaleDateString('FI-fi');
        const selectableHierarchies = hierarchies
          .split(',')
          .filter((item) => item !== 'history');
        return {
          url: `/tree/${selectableHierarchies}/${dateString}`,
          method: 'GET',
        };
      },
    }),
    getNameAttributes: builder.query({
      providesTags: (result, error, nodeId) => [
        { type: 'NameAttributes', nodeId },
      ],
      query: (nodeId) => ({
        url: `/node/${nodeId}/attributes/names`,
        method: 'GET',
      }),
    }),
    saveNameAttributes: builder.mutation({
      invalidatesTags: (result, error, { nodeId }) => {
        if (error) {
          return [];
        }
        return [{ type: 'NameAttributes', nodeId }, { type: 'Tree' }];
      },
      query: ({ attributes, nodeId }) => {
        return {
          url: `/node/${nodeId}/attributes/names`,
          method: 'PUT',
          body: attributes,
        };
      },
    }),
    getTypeAttributes: builder.query({
      providesTags: (result, error, nodeId) => [
        { type: 'TypeAttributes', nodeId },
      ],
      query: (nodeId) => ({
        url: `node/${nodeId}/attributes/types`,
        method: 'GET',
      }),
    }),
    saveTypeAttributes: builder.mutation({
      invalidatesTags: (result, error, { nodeId }) => {
        if (error) {
          return [];
        }
        return [{ type: 'TypeAttributes', nodeId }, { type: 'Tree' }];
      },
      query: ({ valuesArray, nodeId }) => {
        return {
          url: `/node/${nodeId}/attributes/types`,
          method: 'PUT',
          body: valuesArray,
        };
      },
    }),
    getValidHierarchyFilters: builder.query({
      providesTags: () => [{ type: 'HierarchyFilters' }],
      query: () => {
        const dateString = new Date().toLocaleDateString('FI-fi');
        return {
          url: `hierarchyFilters/${dateString}`,
          method: 'GET',
        };
      },
    }),
    getCodeAttributes: builder.query({
      providesTags: (result, error, { nodeId }) => [
        { type: 'CodeAttributes', id: nodeId },
      ],
      query: ({ nodeId }) => ({
        url: `/node/${nodeId}/attributes/codes`,
        method: 'GET',
      }),
    }),
    saveCodeAttributes: builder.mutation({
      invalidatesTags: (result, error, { nodeId }) => {
        if (error) {
          return [];
        }
        return [{ type: 'CodeAttributes', id: nodeId }, { type: 'Tree' }];
      },
      query: ({ attributes, nodeId }) => {
        return {
          url: `/node/${nodeId}/attributes/codes`,
          method: 'PUT',
          body: attributes,
        };
      },
    }),
    getAttributeKeys: builder.query({
      providesTags: (result, error, selectedHierarchies) => [
        { type: 'AttributeKeys', selectedHierarchies },
      ],
      query: ({ selectedHierarchies, sections }) => ({
        url: `/hierarchyFilters/${selectedHierarchies}/${sections.toString()}/attributes/keys`,
        method: 'GET',
      }),
    }),
    getAttributeKeysBySection: builder.query({
      query: (sectionType) => ({
        url: `/node/section/${sectionType}/attributes`,
        method: 'GET',
      }),
    }),
<<<<<<< HEAD
    getParents: builder.query({
      providesTags: (result, error, { nodeId }) => [
        { type: 'Parents', id: nodeId },
      ],
      query: ({ nodeId, selectedDay, selectedHierarchies }) => {
        const dateString = selectedDay
          ? selectedDay.toLocaleDateString('FI-fi')
          : new Date().toLocaleDateString('FI-fi');
        return {
          url: `/node/all/parents/${nodeId}/${dateString}/${selectedHierarchies}`,
          method: 'GET',
        };
      },
    }),
    saveParents: builder.mutation({
      invalidatesTags: (result, error, { nodeId }) => {
        if (error) {
          return [];
        }
        return [{ type: 'Parents', id: nodeId }, { type: 'Tree' }];
      },
      query: ({ edges }) => {
        return {
          url: `/node/parents/update`,
          method: 'PUT',
          body: edges,
=======
    getNodeValidity: builder.query({
      providesTags: (result, error, id) => [{ type: 'NodeValidity', id }],
      query: (id) => ({
        url: `/node/${id}`,
        method: 'GET',
      }),
    }),
    saveNodeValidity: builder.mutation({
      invalidatesTags: (result, error, { id }) => {
        if (error) {
          return [];
        }
        return [{ type: 'NodeValidity', id }, { type: 'Tree' }];
      },
      query: ({ data, id }) => {
        return {
          url: `/node/${id}/update`,
          method: 'PUT',
          body: data,
>>>>>>> 20ca62d1
        };
      },
    }),
  }),
});

export const {
  useGetNameAttributesQuery,
  useSaveNameAttributesMutation,
  useGetCodeAttributesQuery,
  useSaveCodeAttributesMutation,
  useGetAttributeKeysQuery,
  useGetTreeQuery,
  useGetTypeAttributesQuery,
  useGetValidHierarchyFiltersQuery,
  useSaveTypeAttributesMutation,
  useGetAttributeKeysBySectionQuery,
<<<<<<< HEAD
  useSaveParentsMutation,
  useGetParentsQuery,
=======
  useGetNodeValidityQuery,
  useSaveNodeValidityMutation,
>>>>>>> 20ca62d1
} = api;<|MERGE_RESOLUTION|>--- conflicted
+++ resolved
@@ -16,11 +16,8 @@
     'TypeAttributes',
     'HierarchyFilters',
     'CodeAttributes',
-<<<<<<< HEAD
+    'NodeValidity',
     'Parents',
-=======
-    'NodeValidity',
->>>>>>> 20ca62d1
   ],
   endpoints: (builder) => ({
     getTree: builder.query({
@@ -135,7 +132,6 @@
         method: 'GET',
       }),
     }),
-<<<<<<< HEAD
     getParents: builder.query({
       providesTags: (result, error, { nodeId }) => [
         { type: 'Parents', id: nodeId },
@@ -162,7 +158,9 @@
           url: `/node/parents/update`,
           method: 'PUT',
           body: edges,
-=======
+        };
+      },
+    }),
     getNodeValidity: builder.query({
       providesTags: (result, error, id) => [{ type: 'NodeValidity', id }],
       query: (id) => ({
@@ -182,7 +180,6 @@
           url: `/node/${id}/update`,
           method: 'PUT',
           body: data,
->>>>>>> 20ca62d1
         };
       },
     }),
@@ -200,11 +197,8 @@
   useGetValidHierarchyFiltersQuery,
   useSaveTypeAttributesMutation,
   useGetAttributeKeysBySectionQuery,
-<<<<<<< HEAD
+  useGetNodeValidityQuery,
+  useSaveNodeValidityMutation,
   useSaveParentsMutation,
   useGetParentsQuery,
-=======
-  useGetNodeValidityQuery,
-  useSaveNodeValidityMutation,
->>>>>>> 20ca62d1
 } = api;