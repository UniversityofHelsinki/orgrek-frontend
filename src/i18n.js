import i18n from 'i18next';
import { initReactI18next } from 'react-i18next';
import Backend from 'i18next-http-backend';

const ORGREK_BACKEND_SERVER = process.env.REACT_APP_ORGREK_BACKEND_SERVER || '';

const backendOptions = {
    loadPath: `${ORGREK_BACKEND_SERVER}/api/texts/{{lng}}/{{ns}}`,
    allowMultiLoading: true,
    requestOptions: { // used for fetch, can also be a function (payload) => ({ method: 'GET' })
        mode: 'cors',
        credentials: 'same-origin',
        cache: 'default'
    }
};
i18n
    .use(Backend)
    .use(initReactI18next)
    .init({
        backend: backendOptions,
<<<<<<< HEAD
=======
        ns: ['texts', 'nodeattr', `nodeattr${new Date().toLocaleDateString('EN-CA')}`],
        defaultNS: 'texts',
>>>>>>> 63067f58
        fallbackLng: 'fi',
        interpolation: {
            escapeValue: false, // not needed for react as it escapes by default
        }
    });

export default i18n;<|MERGE_RESOLUTION|>--- conflicted
+++ resolved
@@ -18,11 +18,8 @@
     .use(initReactI18next)
     .init({
         backend: backendOptions,
-<<<<<<< HEAD
-=======
         ns: ['texts', 'nodeattr', `nodeattr${new Date().toLocaleDateString('EN-CA')}`],
         defaultNS: 'texts',
->>>>>>> 63067f58
         fallbackLng: 'fi',
         interpolation: {
             escapeValue: false, // not needed for react as it escapes by default
