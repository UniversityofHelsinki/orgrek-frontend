import React from 'react';
import { screen, render } from './testUtils';
import * as reactRedux from 'react-redux';
<<<<<<< HEAD
import { flattenTree, deepEqual, filterAttributeDuplicates, filterNodeDuplicates } from '../src/actions/utilAction';
=======
import { flattenTree, showValidity } from '../src/actions/utilAction';
>>>>>>> 604dcd58

jest.spyOn(reactRedux, 'useDispatch');

jest.mock('react-i18next', () => ({
  // this mock makes sure any components using the translate hook can use it without a warning being shown
  useTranslation: () => {
    return {
      t: (str) => str,
      i18n: {
        changeLanguage: () => new Promise(() => {}),
      },
    };
  },
}));

// eslint-disable-next-line max-lines-per-function
const inputTree =
        { 'tree': {
          'id': 42785051,
          'code': 'HY',
          'nameFi': 'Helsingin yliopisto',
          'nameEn': 'University of Helsinki',
          'nameSv': 'Helsingfors universitet',
          'displayNameFi': 'Helsingin yliopisto (HY)',
          'displayNameEn': 'University of Helsinki (HY)',
          'displayNameSv': 'Helsingfors universitet (HY)',
          'type': 'yritys_yhteiso',
          'abbreviation': 'HY',
          'children': [
              {
                  'id': 33539259,
                  'code': 'KOULOHJ',
                  'nameFi': 'Koulutusohjelmat',
                  'nameEn': 'Degree Programmes',
                  'nameSv': 'Utbildningsprogram',
                  'displayNameFi': 'HY, Koulutusohjelmat (KOULOHJ)',
                  'displayNameEn': 'HY, Degree Programmes (KOULOHJ)',
                  'displayNameSv': 'HY, Utbildningsprogram (KOULOHJ)',
                  'type': 'koontiyksikko',
                  'abbreviation': 'KOULOHJ',
                  'parentAbbreviation': 'HY',
                  'children': [
                      {
                          'id': 54806742,
                          'code': 'H92',
                          'nameFi': 'Tohtoriohjelmat',
                          'nameEn': 'Doctoral Programmes',
                          'nameSv': 'Doktorandprogram',
                          'displayNameFi': 'HY, Tohtoriohjelmat (TRI)',
                          'displayNameEn': 'HY, Doctoral Programmes (TRI)',
                          'displayNameSv': 'HY, Doktorandprogram (TRI)',
                          'type': 'tiedekunnan kaltainen,koontiyksikko',
                          'abbreviation': 'TRI',
                          'parentAbbreviation': 'HY',
                          'children': [
                              {
                                  'id': 61974091,
                                  'code': 'H920',
                                  'nameFi': 'Humanistis-yhteiskuntatieteellinen tutkijakoulu',
                                  'nameEn': 'Doctoral School in the Humanities and Social Sciences',
                                  'nameSv': 'Humanistisk-samhällsvetenskapliga forskarskolan',
                                  'displayNameFi': 'HY-TRI, Humanistis-yhteiskuntatieteellinen tutkijakoulu (HYMY)',
                                  'displayNameEn': 'HY-TRI, Doctoral School in the Humanities and Social Sciences (HYMY)',
                                  'displayNameSv': 'HY-TRI, Humanistisk-samhällsvetenskapliga forskarskolan (HYMY)',
                                  'type': 'tutkijakoulu',
                                  'abbreviation': 'HYMY',
                                  'parentAbbreviation': 'HY-TRI'
                              }]
                      }]
              },
              {
                  'id': 32800844,
                  'code': '0-TDK',
                  'nameFi': 'Tiedekunnat',
                  'nameEn': 'Faculties',
                  'nameSv': 'Fakulteterna',
                  'displayNameFi': 'HY, Tiedekunnat (TDK)',
                  'displayNameEn': 'HY, Faculties (TDK)',
                  'displayNameSv': 'HY, Fakulteterna (TDK)',
                  'type': 'koontiyksikko',
                  'abbreviation': 'TDK',
                  'parentAbbreviation': 'HY',
                  'children': [
                    {
                      'id': 10020336,
                      'code': 'H20',
                      'nameFi': 'Oikeustieteellinen tiedekunta',
                      'nameEn': 'Faculty of Law',
                      'nameSv': 'Juridiska fakulteten',
                      'displayNameFi': 'HY, Oikeustieteellinen tiedekunta (OIKTDK)',
                      'displayNameEn': 'HY, Faculty of Law (OIKTDK)',
                      'displayNameSv': 'HY, Juridiska fakulteten (OIKTDK)',
                      'type': 'tiedekunta',
                      'abbreviation': 'OIKTDK',
                      'parentAbbreviation': 'HY',
                      'billingCode': 'A20000',
                      'iamGroup': 'hy-oiktdk',
                      'publicity': 'julkinen',
                      'children': [
                        {
                          'id': 22963335,
                          'code': 'H200',
                          'nameFi': 'Oikeustieteellinen tiedekunta',
                          'nameEn': 'Faculty of Law',
                          'nameSv': 'Juridiska fakulteten',
                          'displayNameFi': 'OIKTDK, Oikeustieteellinen tiedekunta (OIKTDK)',
                          'displayNameEn': 'OIKTDK, Faculty of Law (OIKTDK)',
                          'displayNameSv': 'OIKTDK, Juridiska fakulteten (OIKTDK)',
                          'type': 'toimintayksikko',
                          'abbreviation': 'OIKTDK',
                          'parentAbbreviation': 'OIKTDK',
                          'children': [
                            {
                              'id': 55134536,
                              'code': 'H2001',
                              'nameFi': 'Oikeustieteellinen koulutus, Vaasa',
                              'nameEn': 'Vaasa Unit of Legal Studies',
                              'nameSv': 'Juridiska utbildningen i Vasa',
                              'displayNameFi': 'OIKTDK, Oikeustieteellinen koulutus, Vaasa',
                              'displayNameEn': 'OIKTDK, Vaasa Unit of Legal Studies',
                              'displayNameSv': 'OIKTDK, Juridiska utbildningen i Vasa',
                              'type': 'yksikko',
                              'parentAbbreviation': 'OIKTDK',
                              'publicity': 'julkinen'
                            }
                          ]
                        }
                      ]
                    },
                  ]
              },
          ]
      }
  };

const historyNodes = [{
  "node": {
    "id": "1",
    "name": "HY, Keskushallinto uusi nimi (UU99)",
    "startDate": "2018-07-24T18:00:00.000+00:00",
    "endDate": "2018-08-22T18:00:00.000+00:00",
    "timestamp": "2018-08-10T02:54:42.521+00:00",
    "unique_id": 27452043
  },
  "hierarchies": [
    "henkilosto"
  ]
},
{
  "node": {
    "id": "3130",
    "name": "Erilliset laitokset",
    "startDate": null,
    "endDate": null,
    "timestamp": "2017-12-28T08:49:04.463+00:00",
    "unique_id": 42275629
  },
  "hierarchies": [
    "toiminnanohjaus",
    "opetus",
    "tutkimus",
    "talous",
    "henkilosto"
  ]
},
{
  "node": {
    "id": "3140",
    "name": "HY, Yliopistopalvelut (YPA)",
    "startDate": null,
    "endDate": null,
    "timestamp": "2020-01-24T13:29:24.426+00:00",
    "unique_id": 77096679
  },
  "hierarchies": [
    "opetus",
    "talous",
    "tutkimus",
    "henkilosto"
  ]
}];

const futureNodes = [{
  "node": {
    "id": "3140",
    "name": "HY, Yliopistopalvelut (YPA)",
    "startDate": null,
    "endDate": null,
    "timestamp": "2020-01-24T13:29:24.426+00:00",
    "unique_id": 77096679
  },
  "hierarchies": [
    "opetus",
    "talous",
    "tutkimus",
    "henkilosto"
  ]
},
{
  "node": {
    "id": "3236",
    "name": "OIKTDK, Oikeustieteellinen tiedekunta (OIKTDK)",
    "startDate": null,
    "endDate": null,
    "timestamp": "2018-07-09T07:22:50.110+00:00",
    "unique_id": 22963335
  },
  "hierarchies": [
    "toiminnanohjaus"
  ]
},
{
  "node": {
    "id": "3319",
    "name": "Helsingin taloustieteellinen tutkimuskeskus (HECER)",
    "startDate": null,
    "endDate": "2012-12-30T22:00:00.000+00:00",
    "timestamp": null,
    "unique_id": 90578829
  },
  "hierarchies": [
    "talous"
  ]
}];

const historyAttributes = [{
  "key": "lyhenne",
  "value": "TIKE",
  "startDate": null,
  "endDate": null
},
{
  "key": "mainari_tunnus",
  "value": "ATKOS",
  "startDate": null,
  "endDate": null
},
{
  "key": "laskutus_tunnus",
  "value": "A02700",
  "startDate": null,
  "endDate": null
}];

const futureAttributes = [{
  "key": "laskutus_tunnus",
  "value": "A02700",
  "startDate": null,
  "endDate": null
},
{
  "key": "talous_tunnus",
  "value": "H907",
  "startDate": "2011-01-01T00:00:00.000+00:00",
  "endDate": "2016-01-01T00:00:00.000+00:00"
},
{
  "key": "talous_tunnus",
  "value": "H907",
  "startDate": "2017-01-01T00:00:00.000+00:00",
  "endDate": null
},
{
  "key": "type",
  "value": "erillinen laitos",
  "startDate": "2011-01-01T00:00:00.000+00:00",
  "endDate": null
}];

test('flattenTree result is not larger than original tree', () => {
    const flatTreee = flattenTree(inputTree.tree.children);
    const flatSize = encodeURI(JSON.stringify(flatTreee).split(/%..|./).length - 1);
    const treeSize = encodeURI(JSON.stringify(inputTree).split(/%..|./).length - 1);
    expect(flatSize / 1024).toBeLessThanOrEqual(treeSize / 1024);
});

<<<<<<< HEAD
test('Node duplicates are filtered', () => {
  expect(historyNodes.length + futureNodes.length).toEqual(6);
  expect(filterNodeDuplicates(historyNodes, futureNodes).length).toEqual(5);
});

test('Attribute duplicates are filtered', () => {
  expect(historyAttributes.length + futureAttributes.length).toEqual(7);
  expect(filterAttributeDuplicates(historyAttributes, futureAttributes).length).toEqual(6);
});

test('deepEqual distinguishes different and similar objects', () => {
  const obj1 = {
    name: 'boo',
    size: 'large',
    scary: 'much'
  }
  const obj2 = {
    name: 'boo',
    size: 'large',
    scary: 'much'
  }
  const obj3 = {
    name: 'boo',
    size: 'large',
    scary: 'some'
  }
  expect(deepEqual(obj1, obj2)).toBeTruthy;
  expect(deepEqual(obj1, obj3)).toBeFalsy;
});
=======
test('the from dates render as expected', () => {
  const t = (str) => str
  const i18n = {language: 'fi'};
  const parseDate = showValidity('2013-12-31T20:00:00.000+00:00', null, i18n, t);
  expect(parseDate).toMatch(/12|31[./]12|31[./]2013from_date/);
})

test('the until dates render as expected', () => {
  const t = (str) => str
  const i18n = {language: 'fi'};
  const parseDate = showValidity(null, '2016-12-31 00:00:00', i18n, t);
  expect(parseDate).toMatch(/12|31[./]12|31[./]2016until_date/);
})

test('the time period dates render as expected', () => {
  const t = (str) => str
  const i18n = {language: 'fi'};
  const parseDate = showValidity('2013-12-31T20:00:00.000+00:00', '2016-12-31 00:00:00', i18n, t);
  expect(parseDate).toMatch(/12|31[./]12|31[./]2013 - 12|31[./]12|31[./]2016/);
})

test("the missing date message rendes as expected", () => {
  const t = (str) => str
  const i18n = {language: 'fi'};
  const parseDate = showValidity(null, null, i18n, t);
  expect(parseDate).toMatch('not_specified');
})
>>>>>>> 604dcd58
<|MERGE_RESOLUTION|>--- conflicted
+++ resolved
@@ -1,11 +1,7 @@
 import React from 'react';
 import { screen, render } from './testUtils';
 import * as reactRedux from 'react-redux';
-<<<<<<< HEAD
-import { flattenTree, deepEqual, filterAttributeDuplicates, filterNodeDuplicates } from '../src/actions/utilAction';
-=======
-import { flattenTree, showValidity } from '../src/actions/utilAction';
->>>>>>> 604dcd58
+import { flattenTree, showValidity, deepEqual, filterAttributeDuplicates, filterNodeDuplicates } from '../src/actions/utilAction';
 
 jest.spyOn(reactRedux, 'useDispatch');
 
@@ -282,7 +278,6 @@
     expect(flatSize / 1024).toBeLessThanOrEqual(treeSize / 1024);
 });
 
-<<<<<<< HEAD
 test('Node duplicates are filtered', () => {
   expect(historyNodes.length + futureNodes.length).toEqual(6);
   expect(filterNodeDuplicates(historyNodes, futureNodes).length).toEqual(5);
@@ -312,7 +307,6 @@
   expect(deepEqual(obj1, obj2)).toBeTruthy;
   expect(deepEqual(obj1, obj3)).toBeFalsy;
 });
-=======
 test('the from dates render as expected', () => {
   const t = (str) => str
   const i18n = {language: 'fi'};
@@ -339,5 +333,4 @@
   const i18n = {language: 'fi'};
   const parseDate = showValidity(null, null, i18n, t);
   expect(parseDate).toMatch('not_specified');
-})
->>>>>>> 604dcd58
+})