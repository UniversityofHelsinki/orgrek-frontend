--- conflicted
+++ resolved
@@ -19,11 +19,9 @@
             tree : {},
             selectedHierarchy: undefined,
             selectableHierarchies: [],
-<<<<<<< HEAD
+            treeWithAllHierarchies: {}
+            selectableHierarchies: [],
             selectedHierarchies: [],
-=======
-            treeWithAllHierarchies: {}
->>>>>>> 84bdee03
         }
     );
 });
