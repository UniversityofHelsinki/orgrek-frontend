--- conflicted
+++ resolved
@@ -27,12 +27,9 @@
     "web-vitals": "^1.0.1"
   },
   "devDependencies": {
-<<<<<<< HEAD
+    "@reduxjs/toolkit": "^1.6.2",
     "eslint": "^7.32.0",
     "eslint-plugin-react": "^7.26.1",
-=======
-    "@reduxjs/toolkit": "^1.6.2",
->>>>>>> dad73311
     "json-server": "^0.16.3"
   },
   "jest": {
