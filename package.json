--- conflicted
+++ resolved
@@ -23,11 +23,7 @@
     "react-i18next": "^11.12.0",
     "react-redux": "^7.2.4",
     "react-redux-i18n": "^1.9.3",
-<<<<<<< HEAD
-    "react-scripts": "^4.0.3",
-=======
     "react-scripts": "^5.0.0",
->>>>>>> 13c27a0a
     "react-test-renderer": "^17.0.2",
     "redux": "^4.1.1",
     "redux-thunk": "^2.3.0",
