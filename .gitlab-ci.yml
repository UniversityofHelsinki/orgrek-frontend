image: frolvlad/alpine-glibc

before_script:
  - apk update && apk --no-cache add g++ gcc libgcc libstdc++ linux-headers make python3 curl tar nodejs npm git

  # Cache node modules - speeds up future builds
cache:
  key: ${CI_COMMIT_REF_SLUG}
  paths:
    - node_modules

# Define the stages
stages:
  - setup
  - test
  - audit_scan
  - build
  - deploy

# Define the process for each stage

# Define the process for setup stage
setup:
  stage: setup
  tags:
    - ohtu-build-2
  script:
    - npm ci

# Define the process for test stage
test:
  stage: test
  tags:
    - ohtu-build-2
  script:
    - npm test
  coverage: /All files\s*\|\s*([\d\.]+)/

build_dev:
  stage: build
  tags:
    - ohtu-build-2
  only:
    - master
  script:
    - yes | cp -f -v .env.development .env.production || true
    - npm run build
  artifacts:
    name: orgrek-build
    paths:
      - build

build_test:
  stage: build
  tags:
    - ohtu-build-2
  only:
    - test
  script:
    - yes | cp -f -v .env.test .env.production || true
    - npm run build
  artifacts:
    name: orgrek-build
    paths:
      - build

build_prod:
  stage: build
  tags:
    - ohtu-build-2
  only:
    - prod
  script:
    - npm run build
  artifacts:
    name: orgrek-build
    paths:
      - build

# Define the process for deploy stage to development environment
deploy_dev:
  stage: deploy
  tags:
    - ohtu-build-2
  environment:
    name: development
  only:
    - master
  except:
    # Skip deploy when scheduled npm audit and outdated scans are executed.
    - schedules
  script:
    - mv nginx_dev.conf nginx.conf
    - curl -fsSLO --compressed "https://mirror.openshift.com/pub/openshift-v4/clients/ocp/latest/openshift-client-linux.tar.gz";
    - tar xvzf openshift-client-linux.tar.gz -C /usr/local/bin
    # before any action, I connect to the OpenShift server with the appropriate credentials
    # this parameter: `--insecure-skip-tls-verify` is important because we use a certificate signed by an unknown authority
    - oc login https://$OPENSHIFT_ADDR_TEST:$OPENSHIFT_PORT --token=$OPENSHIFT_TOKEN_TEST --insecure-skip-tls-verify
    - oc project organisaatiorekisteri
    - oc set env dc/organisaatiorekisteri-frontend-dev REACT_APP_GIT_HASH=$(git rev-parse --short=7 HEAD)
    - oc start-build organisaatiorekisteri-frontend-dev --from-dir=. --follow

deploy_test:
  stage: deploy
  tags:
    - ohtu-build-2
  environment:
    name: test
  only:
    - test
  except:
    # Skip deploy when scheduled npm audit and outdated scans are executed.
    - schedules
  script:
    - mv nginx_test.conf nginx.conf
    - curl -fsSLO --compressed "https://mirror.openshift.com/pub/openshift-v4/clients/ocp/latest/openshift-client-linux.tar.gz";
    - tar xvzf openshift-client-linux.tar.gz -C /usr/local/bin
    # before any action, I connect to the OpenShift server with the appropriate credentials
    # this parameter: `--insecure-skip-tls-verify` is important because we use a certificate signed by an unknown authority
    - oc login https://$OPENSHIFT_ADDR_TEST:$OPENSHIFT_PORT --token=$OPENSHIFT_TOKEN_TEST --insecure-skip-tls-verify
    - oc project organisaatiorekisteri
    - oc set env dc/organisaatiorekisteri-frontend-test REACT_APP_GIT_HASH=$(git rev-parse --short=7 HEAD)
    - oc start-build organisaatiorekisteri-frontend-test --from-dir=. --follow

deploy_prod:
  stage: deploy
  tags:
    - ohtu-build-2
  environment:
    name: prod
  only:
    - prod
<<<<<<< HEAD
  when: manual
=======
  except:
    # Skip deploy when scheduled npm audit and outdated scans are executed.
    - schedules
>>>>>>> 99e6a4a2
  script:
    - mv nginx_prod.conf nginx.conf
    - curl -fsSLO --compressed "https://mirror.openshift.com/pub/openshift-v4/clients/ocp/latest/openshift-client-linux.tar.gz";
    - tar xvzf openshift-client-linux.tar.gz -C /usr/local/bin
    # before any action, I connect to the OpenShift server with the appropriate credentials
    # this parameter: `--insecure-skip-tls-verify` is important because we use a certificate signed by an unknown authority
    - oc login https://$OPENSHIFT_ADDR_PROD:$OPENSHIFT_PORT --token=$OPENSHIFT_TOKEN_PROD --insecure-skip-tls-verify
    - oc project organisaatiorekisteri
    - oc set env dc/organisaatiorekisteri-frontend-prod REACT_APP_GIT_HASH=$(git rev-parse --short=7 HEAD)
    - oc start-build organisaatiorekisteri-frontend-prod --from-dir=. --follow

# Rules for the scheduled npm audit and outdated scans
dependency scanning:
  stage: audit_scan
  tags:
    - ohtu-build-2
  allow_failure: true
  only:
    - schedules
  script:
    # Run npm audit and npm outdated commands and write outputs to a txt file.
    - echo "Running npm diagnostics, audit and outdated..."
    - export RESULT_FILE="./npm_scan_results.txt"
    # Create result file
    - touch $RESULT_FILE
    # Write to the result file
    - echo " ************ ORGREK-FRONTEND NPM AUDIT RESULT ************ " >> $RESULT_FILE
    - echo "https://version.helsinki.fi/tike-ohtu/orgrek-frontend" >> $RESULT_FILE
    - echo "" >> $RESULT_FILE
    - echo "=== npm audit security report ===" >> $RESULT_FILE
    - echo "" >> $RESULT_FILE
    # Run npm audit and "catch" the possible non zero exit code (https://docs.gitlab.com/ee/ci/yaml/#script)
    - "npm audit  >> $RESULT_FILE || exit_code=$?"
    # npm audit --parseable | awk -F $'\t' 'NF {print "   Package: "$2, "\tLevel: "$3, "\tMore info: "$6}' # this would be nice format
    # Add a message based on npm audit's return code
    - if [ $exit_code -ne 0 ]; then echo "Some vulnerabilities was found, check the above packages." >> $RESULT_FILE; fi;
    - if [ $exit_code -eq 0 ]; then echo "All is good, enjoy the moment." >> $RESULT_FILE; fi;
    - echo "" >> $RESULT_FILE
    - echo " ************ ORGREK-FRONTEND NPM OUTDATED RESULT ************ " >> $RESULT_FILE
    - echo "" >> $RESULT_FILE
    - echo "=== npm outdated report ===" >> $RESULT_FILE
    - echo "" >> $RESULT_FILE
    # Run npm outdated and "catch" the possible non zero exit code (https://docs.gitlab.com/ee/ci/yaml/#script)
    - npm outdated >> $RESULT_FILE || exit_code=$?
    - echo "" >> $RESULT_FILE
    - echo " ************ END OF FILE ************ " >> $RESULT_FILE
    - cat $RESULT_FILE
    - echo "Done with npm diagnostics."
    - echo "Sending results to Slack..."
    # Send result file to "audit-logs" channel in Ohtu's Slack space (see https://api.slack.com/methods/files.upload).
    - "curl -F file=@${CI_PROJECT_DIR}/$RESULT_FILE -F 'initial_comment=Orgrek-frontend npm report' -F channels=${AUDIT_RESULT_SLACK_CHANNEL_ID} -F filename=$RESULT_FILE -F filetype=text -H 'Authorization: Bearer '${SLACK_FILE_UPLOAD_TOKEN} https://slack.com/api/files.upload"
    - echo "Done with sending results to Slack."<|MERGE_RESOLUTION|>--- conflicted
+++ resolved
@@ -130,13 +130,10 @@
     name: prod
   only:
     - prod
-<<<<<<< HEAD
-  when: manual
-=======
   except:
     # Skip deploy when scheduled npm audit and outdated scans are executed.
     - schedules
->>>>>>> 99e6a4a2
+  when: manual
   script:
     - mv nginx_prod.conf nginx.conf
     - curl -fsSLO --compressed "https://mirror.openshift.com/pub/openshift-v4/clients/ocp/latest/openshift-client-linux.tar.gz";
